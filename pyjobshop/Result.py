--- conflicted
+++ resolved
@@ -38,17 +38,15 @@
     runtime: float
     best: Solution
     objective: float
-<<<<<<< HEAD
     lower_bound: float
-=======
 
     def __str__(self):
         content = [
             "Solution results",
             "================",
-            f"objective: {self.objective:.2f}",
-            f"   status: {self.status.value}",
-            f"  runtime: {self.runtime:.2f} seconds",
+            f"  objective: {self.objective:.2f}",
+            f"lower bound: {self.lower_bound:.2f}",
+            f"     status: {self.status.value}",
+            f"    runtime: {self.runtime:.2f} seconds",
         ]
-        return "\n".join(content)
->>>>>>> 7d61ced0
+        return "\n".join(content)