--- conflicted
+++ resolved
@@ -394,7 +394,7 @@
     """
 
     def __iter__(self):
-        return iter(getattr(self, field.name) for field in fields(self))
+        return iter(getattr(self, f.name) for f in fields(self))
 
 
 @dataclass
@@ -581,18 +581,10 @@
     mode_dependencies: list[ModeDependency] = field(default_factory=list)
 
     def __len__(self) -> int:
-<<<<<<< HEAD
-        return (
-            len(self.start_before_start)
-            + len(self.start_before_end)
-            + len(self.end_before_start)
-            + len(self.end_before_end)
-            + len(self.identical_resources)
-            + len(self.different_resources)
-            + len(self.consecutive)
-            + len(self.setup_times)
-            + len(self.mode_dependencies)
-        )
+        """
+        Returns the total number of constraints across all types.
+        """
+        return sum(len(getattr(self, f.name)) for f in fields(self))
 
     def __str__(self) -> str:
         text = f"# constraints: {len(self)}\n"
@@ -615,72 +607,6 @@
 
         return text
 
-    @property
-    def start_before_start(self) -> list[StartBeforeStart]:
-        """
-        Returns the list of start-before-start constraints.
-        """
-        return self._start_before_start
-
-    @property
-    def start_before_end(self) -> list[StartBeforeEnd]:
-        """
-        Returns the list of start-before-end constraints.
-        """
-        return self._start_before_end
-
-    @property
-    def end_before_start(self) -> list[EndBeforeStart]:
-        """
-        Returns the list of end-before-start constraints.
-        """
-        return self._end_before_start
-
-    @property
-    def end_before_end(self) -> list[EndBeforeEnd]:
-        """
-        Returns the list of end-before-end constraints.
-        """
-        return self._end_before_end
-
-    @property
-    def identical_resources(self) -> list[IdenticalResources]:
-        """
-        Returns the list of identical resources constraints.
-        """
-        return self._identical_resources
-
-    @property
-    def different_resources(self) -> list[DifferentResources]:
-        """
-        Returns the list of different resources constraints.
-        """
-        return self._different_resources
-
-    @property
-    def consecutive(self) -> list[Consecutive]:
-        """
-        Returns the list of consecutive task constraints.
-        """
-        return self._consecutive
-
-    @property
-    def setup_times(self) -> list[SetupTime]:
-        """
-        Returns the list of setup times constraints.
-        """
-        return self._setup_times
-
-    @property
-    def mode_dependencies(self) -> list[ModeDependency]:
-        """
-        Returns the list of mode dependency constraints.
-        """
-        return self._mode_dependencies
-=======
-        return sum(len(getattr(self, f.name)) for f in fields(self))
->>>>>>> 407113ed
-
 
 @dataclass
 class Objective:
@@ -741,29 +667,26 @@
     weight_max_lateness: int = 0
     weight_total_setup_time: int = 0
 
-<<<<<<< HEAD
-    def __str__(self) -> str:
-        text = "objective:\n"
-        has_weights = False
-
-        for field in fields(self):
-            name = field.name
-            value = getattr(self, field.name)
-            if value > 0:
-                text += f"- {name}: {value}\n"
-                has_weights = True
-
-        if not has_weights:
-            text += "- no weights\n"
-
-        return text
-=======
     def __post_init__(self):
         for f in fields(self):
             value = getattr(self, f.name)
             if value < 0:
                 raise ValueError(f"{f.name} < 0 not understood.")
->>>>>>> 407113ed
+
+    def __str__(self) -> str:
+        text = "objective:\n"
+        has_weights = False
+
+        for f in fields(self):
+            value = getattr(self, f.name)
+            if value > 0:
+                text += f"- {f.name}: {value}\n"
+                has_weights = True
+
+        if not has_weights:
+            text += "- no weights\n"
+
+        return text
 
 
 class ProblemData:
@@ -811,7 +734,6 @@
 
         self._validate()
 
-<<<<<<< HEAD
     def __str__(self):
         resources = f"# resources: {len(self.resources)}\n"
 
@@ -834,10 +756,7 @@
             ]
         )
 
-    def _validate_parameters(self):
-=======
     def _validate(self):
->>>>>>> 407113ed
         """
         Validates the problem data parameters.
         """
