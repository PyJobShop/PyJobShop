from collections import Counter
from copy import deepcopy
from dataclasses import dataclass
from typing import NamedTuple, Optional, Sequence, TypeVar, Union

from pyjobshop.constants import MAX_VALUE

_T = TypeVar("_T")


class Job:
    """
    Simple dataclass for storing all job-related data.

    Parameters
    ----------
    weight
        The weight of the job, used as multiplicative factor in the
        objective function. Default 1.
    release_date
        The earliest time that the job may start. Default 0.
    deadline
        The latest time by which the job must be completed. Note that a
        deadline is different from a due date; the latter does not restrict
        the latest completion time. Default ``MAX_VALUE``.
    due_date
        The latest time that the job should be completed before incurring
        penalties. Default ``None``, meaning that there is no due date.
    tasks
        List of task indices that belong to this job. Default ``None``,
        which initializes an empty list.
    name
        Name of the job.
    """

    def __init__(
        self,
        weight: int = 1,
        release_date: int = 0,
        deadline: int = MAX_VALUE,
        due_date: Optional[int] = None,
        tasks: Optional[list[int]] = None,
        name: str = "",
    ):
        if weight < 0:
            raise ValueError("Weight must be non-negative.")

        if release_date < 0:
            raise ValueError("Release date must be non-negative.")

        if deadline < 0:
            raise ValueError("Deadline must be non-negative.")

        if release_date > deadline:
            raise ValueError("Must have release_date <= deadline.")

        if due_date is not None and due_date < 0:
            raise ValueError("Due date must be non-negative.")

        self._weight = weight
        self._release_date = release_date
        self._deadline = deadline
        self._due_date = due_date
        self._tasks = [] if tasks is None else tasks
        self._name = name

    @property
    def weight(self) -> int:
        """
        The weight of the job, used as multiplicative factor in the objective
        function.
        """
        return self._weight

    @property
    def release_date(self) -> int:
        """
        The earliest time that the job may start.
        """
        return self._release_date

    @property
    def deadline(self) -> int:
        """
        The latest time by which the job must be completed.
        """
        return self._deadline

    @property
    def due_date(self) -> Optional[int]:
        """
        The latest time that the job should be completed before incurring
        penalties.
        """
        return self._due_date

    @property
    def tasks(self) -> list[int]:
        """
        List of task indices that belong to this job.
        """
        return self._tasks

    @property
    def name(self) -> str:
        """
        Name of the job.
        """
        return self._name

    def add_task(self, idx: int):
        """
        Adds a task index to the job.

        Parameters
        ----------
        idx
            Task index to add.
        """
        self._tasks.append(idx)


class Machine:
    """
    A machine resource is a specialized resource that only processes one task
    at a time and can handle sequencing constraints.

    Parameters
    ----------
    name
        Name of the machine.
    """

    def __init__(self, name: str = ""):
        self._name = name

    @property
    def name(self) -> str:
        """
        Name of the machine.
        """
        return self._name


class Renewable:
    """
    A renewable resource that replenishes its capacity after each task
    completion.

    Parameters
    ----------
    capacity
        Capacity of the resource.
    name
        Name of the resource.
    """

    def __init__(self, capacity: int, name: str = ""):
        if capacity < 0:
            raise ValueError("Capacity must be non-negative.")

        self._capacity = capacity
        self._name = name

    @property
    def capacity(self) -> int:
        """
        Capacity of the resource.
        """
        return self._capacity

    @property
    def name(self) -> str:
        """
        Name of the resource.
        """
        return self._name


class NonRenewable:
    """
    A non-renewable resource that does not replenish its capacity.

    Parameters
    ----------
    capacity
        Capacity of the resource.
    name
        Name of the resource.
    """

    def __init__(self, capacity: int, name: str = ""):
        if capacity < 0:
            raise ValueError("Capacity must be non-negative.")

        self._capacity = capacity
        self._name = name

    @property
    def capacity(self) -> int:
        """
        Capacity of the resource.
        """
        return self._capacity

    @property
    def name(self) -> str:
        """
        Name of the resource.
        """
        return self._name


Resource = Union[Machine, Renewable, NonRenewable]


class Task:
    """
    Simple dataclass for storing all task related data.

    Parameters
    ----------
    job
        The index of the job that this task belongs to. None if the task
        does not belong to any job. Default ``None``.
    earliest_start
        Earliest start time of the task. Default ``0``.
    latest_start
        Latest start time of the task. Default ``MAX_VALUE``.
    earliest_end
        Earliest end time of the task. Default ``0``.
    latest_end
        Latest end time of the task. Default ``MAX_VALUE``.
    fixed_duration
        Whether the task has a fixed duration. A fixed duration means that
        the task duration is precisely the processing time (on a given
        resource). If the duration is not fixed, then the task duration
        can take longer than the processing time, e.g., due to blocking.
        Default ``True``.
    name
        Name of the task.
    optional
        Whether the task is optional. Default ``False``.
    """

    def __init__(
        self,
        job: Optional[int] = None,
        earliest_start: int = 0,
        latest_start: int = MAX_VALUE,
        earliest_end: int = 0,
        latest_end: int = MAX_VALUE,
        fixed_duration: bool = True,
        optional: bool = False,
        name: str = "",
    ):
        if earliest_start > latest_start:
            raise ValueError("earliest_start must be <= latest_start.")

        if earliest_end > latest_end:
            raise ValueError("earliest_end must be <= latest_end.")

        self._job = job
        self._earliest_start = earliest_start
        self._latest_start = latest_start
        self._earliest_end = earliest_end
        self._latest_end = latest_end
        self._fixed_duration = fixed_duration
        self._optional = optional
        self._name = name

    @property
    def job(self) -> Optional[int]:
        """
        The index of the job that this task belongs to. None if the task
        does not belong to any job.
        """
        return self._job

    @property
    def earliest_start(self) -> int:
        """
        Earliest start time of the task.
        """
        return self._earliest_start

    @property
    def latest_start(self) -> int:
        """
        Latest start time of the task.
        """
        return self._latest_start

    @property
    def earliest_end(self) -> int:
        """
        Earliest end time of the task.
        """
        return self._earliest_end

    @property
    def latest_end(self) -> int:
        """
        Latest end time of the task.
        """
        return self._latest_end

    @property
    def fixed_duration(self) -> bool:
        """
        Whether the task has a fixed duration.
        """
        return self._fixed_duration

    @property
    def name(self) -> str:
        """
        Name of the task.
        """
        return self._name

    @property
    def optional(self) -> bool:
        """
        Whether the task is optional.
        """
        return self._optional


class Mode:
    """
    Simpel dataclass for storing processing mode data.

    Parameters
    ----------
    task
        Task index that this mode belongs to.
    resources
        List of resources that are required for this mode.
    duration
        Processing duration of this mode.
    demands
        Optional list of demands for each resource for this mode. If ``None``
        is given, then the demands are initialized as list of zeros with the
        same length as the resources.
    """

    def __init__(
        self,
        task: int,
        resources: list[int],
        duration: int,
        demands: Optional[list[int]] = None,
    ):
        if len(set(resources)) != len(resources):
            raise ValueError("Mode resources must be unique.")

        if duration < 0:
            raise ValueError("Mode duration must be non-negative.")

        demands = demands if demands is not None else [0] * len(resources)
        if any(demand < 0 for demand in demands):
            raise ValueError("Mode demands must be non-negative.")

        if len(resources) != len(demands):
            raise ValueError("resources and demands must have same length.")

        self._task = task
        self._resources = resources
        self._duration = duration
        self._demands = demands

    @property
    def task(self) -> int:
        return self._task

    @property
    def resources(self) -> list[int]:
        return self._resources

    @property
    def duration(self) -> int:
        return self._duration

    @property
    def demands(self) -> list[int]:
        return self._demands

    def __eq__(self, other) -> bool:
        return (
            self.task == other.task
            and self.resources == other.resources
            and self.duration == other.duration
            and self.demands == other.demands
        )


class StartAtStart(NamedTuple):
    """
    Start task 1 at the same time as task 2 starts.
    """

    task1: int
    task2: int


class StartAtEnd(NamedTuple):
    """
    Start task 1 at the same time as task 2 finishes.
    """

    task1: int
    task2: int


class StartBeforeStart(NamedTuple):
    """
    Start task 1 before task 2 starts.
    """

    task1: int
    task2: int


class StartBeforeEnd(NamedTuple):
    """
    Start task 1 before task 2 finishes.
    """

    task1: int
    task2: int


class EndAtStart(NamedTuple):
    """
    End task 1 at the same time as task 2 starts.
    """

    task1: int
    task2: int


class EndAtEnd(NamedTuple):
    """
    End task 1 at the same time as task 2 finishes.
    """

    task1: int
    task2: int


class EndBeforeStart(NamedTuple):
    """
    End task 1 before task 2 starts.
    """

    task1: int
    task2: int


class EndBeforeEnd(NamedTuple):
    """
    End task 1 before task 2 finishes.
    """

    task1: int
    task2: int


class IdenticalResources(NamedTuple):
    """
    Select a mode for task 1 and task 2 that use the same resources.
    """

    task1: int
    task2: int


class DifferentResources(NamedTuple):
    """
    Select a mode for task 1 and task 2 that use different resources, that is,
    the intersection of the resources used by the two modes is empty.
    """

    task1: int
    task2: int


class Consecutive(NamedTuple):
    """
    Sequence task 1 right before task 2 on the machines they are both assigned
    to, meaning that no task is allowed to schedule between them.
    """

    task1: int
    task2: int


class SetupTime(NamedTuple):
    """
    Sequence-dependent setup time between task 1 and task 2 on the given
    machine.
    """

    machine: int
    task1: int
    task2: int
    duration: int


class Constraints:
    """
    Container class for storing all constraints.

    Parameters
    ----------
    start_at_start
        List of start-at-start constraints.
    start_at_end
        List of start-at-end constraints.
    start_before_start
        List of start-before-start constraints.
    start_before_end
        List of start-before-end constraints.
    end_at_start
        List of end-at-start constraints.
    end_at_end
        List of end-at-end constraints.
    end_before_start
        List of end-before-start constraints.
    end_before_end
        List of end-before-end constraints.
    identical_resources
        List of identical resources constraints.
    different_resources
        List of different resources constraints.
    consecutive
        List of consecutive constraints.
    setup_times
        List of setup time constraints.
    """

    def __init__(
        self,
        start_at_start: Optional[list[StartAtStart]] = None,
        start_at_end: Optional[list[StartAtEnd]] = None,
        start_before_start: Optional[list[StartBeforeStart]] = None,
        start_before_end: Optional[list[StartBeforeEnd]] = None,
        end_at_start: Optional[list[EndAtStart]] = None,
        end_at_end: Optional[list[EndAtEnd]] = None,
        end_before_start: Optional[list[EndBeforeStart]] = None,
        end_before_end: Optional[list[EndBeforeEnd]] = None,
        identical_resources: Optional[list[IdenticalResources]] = None,
        different_resources: Optional[list[DifferentResources]] = None,
        consecutive: Optional[list[Consecutive]] = None,
        setup_times: Optional[list[SetupTime]] = None,
    ):
        self._start_at_start = start_at_start or []
        self._start_at_end = start_at_end or []
        self._start_before_start = start_before_start or []
        self._start_before_end = start_before_end or []
        self._end_at_start = end_at_start or []
        self._end_at_end = end_at_end or []
        self._end_before_start = end_before_start or []
        self._end_before_end = end_before_end or []
        self._identical_resources = identical_resources or []
        self._different_resources = different_resources or []
        self._consecutive = consecutive or []
        self._setup_times = setup_times or []

    def __eq__(self, other) -> bool:
        return (
            self.start_at_start == other.start_at_start
            and self.start_at_end == other.start_at_end
            and self.start_before_start == other.start_before_start
            and self.start_before_end == other.start_before_end
            and self.end_at_start == other.end_at_start
            and self.end_at_end == other.end_at_end
            and self.end_before_start == other.end_before_start
            and self.end_before_end == other.end_before_end
            and self.identical_resources == other.identical_resources
            and self.different_resources == other.different_resources
            and self.consecutive == other.consecutive
            and self.setup_times == other.setup_times
        )

    def __len__(self) -> int:
        return (
            len(self.start_at_start)
            + len(self.start_at_end)
            + len(self.start_before_start)
            + len(self.start_before_end)
            + len(self.end_at_start)
            + len(self.end_at_end)
            + len(self.end_before_start)
            + len(self.end_before_end)
            + len(self.identical_resources)
            + len(self.different_resources)
            + len(self.consecutive)
            + len(self._setup_times)
        )

    @property
    def start_at_start(self) -> list[StartAtStart]:
        """
        Returns the list of start-at-start constraints.
        """
        return self._start_at_start

    @property
    def start_at_end(self) -> list[StartAtEnd]:
        """
        Returns the list of start-at-end constraints.
        """
        return self._start_at_end

    @property
    def start_before_start(self) -> list[StartBeforeStart]:
        """
        Returns the list of start-before-start constraints.
        """
        return self._start_before_start

    @property
    def start_before_end(self) -> list[StartBeforeEnd]:
        """
        Returns the list of start-before-end constraints.
        """
        return self._start_before_end

    @property
    def end_at_start(self) -> list[EndAtStart]:
        """
        Returns the list of end-at-start constraints.
        """
        return self._end_at_start

    @property
    def end_at_end(self) -> list[EndAtEnd]:
        """
        Returns the list of end-at-end constraints.
        """
        return self._end_at_end

    @property
    def end_before_start(self) -> list[EndBeforeStart]:
        """
        Returns the list of end-before-start constraints.
        """
        return self._end_before_start

    @property
    def end_before_end(self) -> list[EndBeforeEnd]:
        """
        Returns the list of end-before-end constraints.
        """
        return self._end_before_end

    @property
    def identical_resources(self) -> list[IdenticalResources]:
        """
        Returns the list of identical resources constraints.
        """
        return self._identical_resources

    @property
    def different_resources(self) -> list[DifferentResources]:
        """
        Returns the list of different resources constraints.
        """
        return self._different_resources

    @property
    def consecutive(self) -> list[Consecutive]:
        """
        Returns the list of consecutive task constraints.
        """
        return self._consecutive

    @property
    def setup_times(self) -> list[SetupTime]:
        """
        Returns the list of setup times constraints.
        """
        return self._setup_times

    #: Task :math:`k` must be scheduled if task :math:`i` is scheduled.
    IF_THEN = "if_then"


@dataclass
class Objective:
    """
    Represents a weighted sum of the following objective functions:

    * Makespan
    * Number of tardy jobs
    * Total flow time
    * Total tardiness
    * Total earliness
    * Maximum tardiness
    * Maximum lateness

    .. note::
        Use :attr:`Job.weight` to set a specific job's weight in the
        objective function.
    """

    weight_makespan: int = 0
    weight_tardy_jobs: int = 0
    weight_total_flow_time: int = 0
    weight_total_tardiness: int = 0
    weight_total_earliness: int = 0
    weight_max_tardiness: int = 0
    weight_max_lateness: int = 0

    @classmethod
    def makespan(cls):
        """
        Returns the makespan objective function.
        """
        return cls(weight_makespan=1)

    @classmethod
    def total_flow_time(cls):
        """
        Returns the total flow time objective function.
        """
        return cls(weight_total_flow_time=1)

    @classmethod
    def tardy_jobs(cls):
        """
        Returns the number of tardy jobs objective function.
        """
        return cls(weight_tardy_jobs=1)

    @classmethod
    def total_tardiness(cls):
        """
        Returns the total tardiness objective function.
        """
        return cls(weight_total_tardiness=1)

    @classmethod
    def total_earliness(cls):
        """
        Returns the total earliness objective function.
        """
        return cls(weight_total_earliness=1)

    @classmethod
    def max_tardiness(cls):
        """
        Returns the maximum tardiness objective function.
        """
        return cls(weight_max_tardiness=1)

    @classmethod
    def max_lateness(cls):
        """
        Returns the maximum lateness objective function.
        """
        return cls(weight_max_lateness=1)


class ProblemData:
    """
    Class that contains all data needed to solve the scheduling problem.

    Parameters
    ----------
    jobs
        List of jobs.
    resources
        List of resources.
    tasks
        List of tasks.
    modes
        List of processing modes of tasks.
    constraints
<<<<<<< HEAD
        Dict indexed by task pairs with a list of constraints as values.
        Default is ``None``, which initializes an empty dict.
    setup_times
        Sequence-dependent setup times between tasks on a given resource. The
        first dimension of the array is indexed by the resource index. The last
        two dimensions of the array are indexed by task indices.
=======
        The constraints of this problem data instance. Default is no
        constraints.
>>>>>>> af6c99cc
    objective
        The objective function. Default is minimizing the makespan.
    """

    def __init__(
        self,
        jobs: list[Job],
        resources: Sequence[Resource],
        tasks: list[Task],
        modes: list[Mode],
        constraints: Optional[Constraints] = None,
        objective: Optional[Objective] = None,
    ):
        self._jobs = jobs
        self._resources = resources
        self._tasks = tasks
        self._modes = modes
        self._constraints = (
            constraints if constraints is not None else Constraints()
        )
        self._objective = (
            objective if objective is not None else Objective.makespan()
        )

        self._validate_parameters()

    def _validate_parameters(self):
        """
        Validates the problem data parameters.
        """
        num_res = self.num_resources
        num_tasks = self.num_tasks

        for idx, job in enumerate(self.jobs):
            if any(task < 0 or task >= num_tasks for task in job.tasks):
                msg = f"Job {idx} references to unknown task index."
                raise ValueError(msg)

        for idx, task in enumerate(self.tasks):
            if task.job is not None:
                if task.job < 0 or task.job >= len(self.jobs):
                    msg = f"Task {idx} references to unknown job index."
                    raise ValueError(msg)

        for idx, mode in enumerate(self.modes):
            if mode.task < 0 or mode.task >= num_tasks:
                raise ValueError(f"Mode {idx} references unknown task index.")

            for resource in mode.resources:
                if resource < 0 or resource >= num_res:
                    msg = f"Mode {idx} references unknown resource index."
                    raise ValueError(msg)

        missing = set(range(num_tasks)) - {mode.task for mode in self.modes}
        if missing := sorted(missing):
            raise ValueError(f"Processing modes missing for tasks {missing}.")

        infeasible_modes = Counter()
        num_modes = Counter()

        for mode in self.modes:
            num_modes[mode.task] += 1
            infeasible_modes[mode.task] += any(
                # Assumes that machines have zero capacity.
                demand > getattr(self.resources[res], "capacity", 0)
                for demand, res in zip(mode.demands, mode.resources)
            )

        for task, count in num_modes.items():
            if infeasible_modes[task] == count:
                msg = f"All modes for task {task} have infeasible demands."
                raise ValueError(msg)

        for res_idx, *_, duration in self.constraints.setup_times:
            if duration < 0:
                raise ValueError("Setup time must be non-negative.")

            is_machine = isinstance(self.resources[res_idx], Machine)
            has_setup_times = duration > 0

            if not is_machine and has_setup_times:
                raise ValueError("Setup times only allowed for machines.")

        if (
            self.objective.weight_tardy_jobs > 0
            or self.objective.weight_total_tardiness > 0
            or self.objective.weight_total_earliness > 0
            or self.objective.weight_max_tardiness > 0
            or self.objective.weight_max_lateness > 0
        ):
            if any(job.due_date is None for job in self.jobs):
                msg = "Job due dates required for due date-based objectives."
                raise ValueError(msg)

    def replace(
        self,
        jobs: Optional[list[Job]] = None,
        resources: Optional[Sequence[Resource]] = None,
        tasks: Optional[list[Task]] = None,
        modes: Optional[list[Mode]] = None,
        constraints: Optional[Constraints] = None,
        objective: Optional[Objective] = None,
    ) -> "ProblemData":
        """
        Returns a new ProblemData instance with possibly replaced data. If a
        parameter is not provided, the original data is deepcopied instead.

        Parameters
        ----------
        jobs
            Optional list of jobs.
        resources
            Optional list of resources.
        tasks
            Optional list of tasks.
        modes
            Optional processing modes of tasks.
        constraints
            Optional constraints.
        objective
            Optional objective function.

        Returns
        -------
        ProblemData
            A new ProblemData instance with possibly replaced data.
        """

        def _deepcopy_if_none(value: Optional[_T], default: _T) -> _T:
            return value if value is not None else deepcopy(default)

        jobs = _deepcopy_if_none(jobs, self.jobs)
        resources = _deepcopy_if_none(resources, self.resources)
        tasks = _deepcopy_if_none(tasks, self.tasks)
        modes = _deepcopy_if_none(modes, self.modes)
        constraints = _deepcopy_if_none(constraints, self.constraints)
        objective = _deepcopy_if_none(objective, self.objective)

        return ProblemData(
            jobs=jobs,
            resources=resources,
            tasks=tasks,
            modes=modes,
            constraints=constraints,
            objective=objective,
        )

    @property
    def jobs(self) -> list[Job]:
        """
        Returns the job data of this problem instance.
        """
        return self._jobs

    @property
    def resources(self) -> Sequence[Resource]:
        """
        Returns the resource data of this problem instance.
        """
        return self._resources

    @property
    def tasks(self) -> list[Task]:
        """
        Returns the task data of this problem instance.
        """
        return self._tasks

    @property
    def modes(self) -> list[Mode]:
        """
        Returns the processing modes of this problem instance.
        """
        return self._modes

    @property
    def constraints(self) -> Constraints:
        """
        Returns the constraints of this problem instance.
        """
        return self._constraints

    @property
    def objective(self) -> Objective:
        """
        Returns the objective function of this problem instance.
        """
        return self._objective

    @property
    def num_jobs(self) -> int:
        """
        Returns the number of jobs in this instance.
        """
        return len(self._jobs)

    @property
    def num_resources(self) -> int:
        """
        Returns the number of resources in this instance.
        """
        return len(self._resources)

    @property
    def num_tasks(self) -> int:
        """
        Returns the number of tasks in this instance.
        """
        return len(self._tasks)

    @property
    def num_modes(self) -> int:
        """
        Returns the number of modes in this instance.
        """
        return len(self._modes)

    @property
    def num_constraints(self) -> int:
        """
        Returns the number of constraints in this instance.
        """
        return len(self._constraints)<|MERGE_RESOLUTION|>--- conflicted
+++ resolved
@@ -239,8 +239,6 @@
         Default ``True``.
     name
         Name of the task.
-    optional
-        Whether the task is optional. Default ``False``.
     """
 
     def __init__(
@@ -251,7 +249,6 @@
         earliest_end: int = 0,
         latest_end: int = MAX_VALUE,
         fixed_duration: bool = True,
-        optional: bool = False,
         name: str = "",
     ):
         if earliest_start > latest_start:
@@ -266,7 +263,6 @@
         self._earliest_end = earliest_end
         self._latest_end = latest_end
         self._fixed_duration = fixed_duration
-        self._optional = optional
         self._name = name
 
     @property
@@ -318,13 +314,6 @@
         Name of the task.
         """
         return self._name
-
-    @property
-    def optional(self) -> bool:
-        """
-        Whether the task is optional.
-        """
-        return self._optional
 
 
 class Mode:
@@ -684,9 +673,6 @@
         """
         return self._setup_times
 
-    #: Task :math:`k` must be scheduled if task :math:`i` is scheduled.
-    IF_THEN = "if_then"
-
 
 @dataclass
 class Objective:
@@ -779,17 +765,8 @@
     modes
         List of processing modes of tasks.
     constraints
-<<<<<<< HEAD
-        Dict indexed by task pairs with a list of constraints as values.
-        Default is ``None``, which initializes an empty dict.
-    setup_times
-        Sequence-dependent setup times between tasks on a given resource. The
-        first dimension of the array is indexed by the resource index. The last
-        two dimensions of the array are indexed by task indices.
-=======
         The constraints of this problem data instance. Default is no
         constraints.
->>>>>>> af6c99cc
     objective
         The objective function. Default is minimizing the makespan.
     """
