from collections import Counter
from copy import deepcopy
from dataclasses import dataclass, field, fields
from typing import Sequence, TypeVar

from pyjobshop.constants import MAX_VALUE

_T = TypeVar("_T")


class Job:
    """
    Simple dataclass for storing job related data.

    Parameters
    ----------
    weight
        The weight of the job, used as multiplicative factor in the
        objective function. Default ``1``.
    release_date
        The earliest time that the job may start. Default ``0``.
    deadline
        The latest time by which the job must be completed. Note that a
        deadline is different from a due date; the latter does not restrict
        the latest completion time.
        Default :const:`~pyjobshop.constants.MAX_VALUE`.
    due_date
        The latest time that the job should be completed before incurring
        penalties. Default ``None``, meaning that there is no due date.
    tasks
        List of task indices that belong to this job. Default ``None``,
        which initializes an empty list.
    name
        Name of the job.
    """

    def __init__(
        self,
        weight: int = 1,
        release_date: int = 0,
        deadline: int = MAX_VALUE,
        due_date: int | None = None,
        tasks: list[int] | None = None,
        name: str = "",
    ):
        if weight < 0:
            raise ValueError("Weight must be non-negative.")

        if release_date < 0:
            raise ValueError("Release date must be non-negative.")

        if deadline < 0:
            raise ValueError("Deadline must be non-negative.")

        if release_date > deadline:
            raise ValueError("Must have release_date <= deadline.")

        if due_date is not None and due_date < 0:
            raise ValueError("Due date must be non-negative.")

        self._weight = weight
        self._release_date = release_date
        self._deadline = deadline
        self._due_date = due_date
        self._tasks = [] if tasks is None else tasks
        self._name = name

    @property
    def weight(self) -> int:
        """
        The weight of the job, used as multiplicative factor in the objective
        function.
        """
        return self._weight

    @property
    def release_date(self) -> int:
        """
        The earliest time that the job may start.
        """
        return self._release_date

    @property
    def deadline(self) -> int:
        """
        The latest time by which the job must be completed.
        """
        return self._deadline

    @property
    def due_date(self) -> int | None:
        """
        The latest time that the job should be completed before incurring
        penalties.
        """
        return self._due_date

    @property
    def tasks(self) -> list[int]:
        """
        List of task indices that belong to this job.
        """
        return self._tasks

    @property
    def name(self) -> str:
        """
        Name of the job.
        """
        return self._name

    def add_task(self, idx: int):
        """
        Adds a task index to the job.

        Parameters
        ----------
        idx
            Task index to add.
        """
        self._tasks.append(idx)


class Machine:
    """
    A machine resource is a specialized resource that only processes one task
    at a time and can handle sequencing constraints.

    Parameters
    ----------
    name
        Name of the machine.
    """

    def __init__(self, name: str = ""):
        self._name = name

    @property
    def name(self) -> str:
        """
        Name of the machine.
        """
        return self._name


class Renewable:
    """
    A renewable resource that replenishes its capacity after each task
    completion.

    Parameters
    ----------
    capacity
        Capacity of the resource.
    name
        Name of the resource.
    """

    def __init__(self, capacity: int, name: str = ""):
        if capacity < 0:
            raise ValueError("Capacity must be non-negative.")

        self._capacity = capacity
        self._name = name

    @property
    def capacity(self) -> int:
        """
        Capacity of the resource.
        """
        return self._capacity

    @property
    def name(self) -> str:
        """
        Name of the resource.
        """
        return self._name


class NonRenewable:
    """
    A non-renewable resource that does not replenish its capacity.

    Parameters
    ----------
    capacity
        Capacity of the resource.
    name
        Name of the resource.
    """

    def __init__(self, capacity: int, name: str = ""):
        if capacity < 0:
            raise ValueError("Capacity must be non-negative.")

        self._capacity = capacity
        self._name = name

    @property
    def capacity(self) -> int:
        """
        Capacity of the resource.
        """
        return self._capacity

    @property
    def name(self) -> str:
        """
        Name of the resource.
        """
        return self._name


Resource = Machine | Renewable | NonRenewable


class Task:
    """
    Simple dataclass for storing task related data.

    Parameters
    ----------
    job
        The index of the job that this task belongs to. None if the task
        does not belong to any job. Default ``None``.
    earliest_start
        Earliest start time of the task. Default ``0``.
    latest_start
        Latest start time of the task.
        Default :const:`~pyjobshop.constants.MAX_VALUE`.
    earliest_end
        Earliest end time of the task. Default ``0``.
    latest_end
        Latest end time of the task.
        Default :const:`~pyjobshop.constants.MAX_VALUE`.
    fixed_duration
        Whether the task has a fixed duration. A fixed duration means that
        the task duration is precisely the processing time (on a given
        resource). If the duration is not fixed, then the task duration
        can take longer than the processing time, e.g., due to blocking.
        Default ``True``.
    name
        Name of the task.
    """

    def __init__(
        self,
        job: int | None = None,
        earliest_start: int = 0,
        latest_start: int = MAX_VALUE,
        earliest_end: int = 0,
        latest_end: int = MAX_VALUE,
        fixed_duration: bool = True,
        name: str = "",
    ):
        if earliest_start > latest_start:
            raise ValueError("earliest_start must be <= latest_start.")

        if earliest_end > latest_end:
            raise ValueError("earliest_end must be <= latest_end.")

        self._job = job
        self._earliest_start = earliest_start
        self._latest_start = latest_start
        self._earliest_end = earliest_end
        self._latest_end = latest_end
        self._fixed_duration = fixed_duration
        self._name = name

    @property
    def job(self) -> int | None:
        """
        The index of the job that this task belongs to. None if the task
        does not belong to any job.
        """
        return self._job

    @property
    def earliest_start(self) -> int:
        """
        Earliest start time of the task.
        """
        return self._earliest_start

    @property
    def latest_start(self) -> int:
        """
        Latest start time of the task.
        """
        return self._latest_start

    @property
    def earliest_end(self) -> int:
        """
        Earliest end time of the task.
        """
        return self._earliest_end

    @property
    def latest_end(self) -> int:
        """
        Latest end time of the task.
        """
        return self._latest_end

    @property
    def fixed_duration(self) -> bool:
        """
        Whether the task has a fixed duration.
        """
        return self._fixed_duration

    @property
    def name(self) -> str:
        """
        Name of the task.
        """
        return self._name


class Mode:
    """
    Simple dataclass for storing processing mode data.

    Parameters
    ----------
    task
        Task index that this mode belongs to.
    resources
        List of resources that are required for this mode.
    duration
        Processing duration of this mode.
    demands
        Optional list of demands for each resource for this mode. If ``None``
        is given, then the demands are initialized as list of zeros with the
        same length as the resources.
    name
        Name of the mode.
    """

    def __init__(
        self,
        task: int,
        resources: list[int],
        duration: int,
        demands: list[int] | None = None,
        name: str = "",
    ):
        if len(set(resources)) != len(resources):
            raise ValueError("Mode resources must be unique.")

        if duration < 0:
            raise ValueError("Mode duration must be non-negative.")

        demands = demands if demands is not None else [0] * len(resources)
        if any(demand < 0 for demand in demands):
            raise ValueError("Mode demands must be non-negative.")

        if len(resources) != len(demands):
            raise ValueError("resources and demands must have same length.")

        self._task = task
        self._resources = resources
        self._duration = duration
        self._demands = demands
        self._name = name

    @property
    def task(self) -> int:
        return self._task

    @property
    def resources(self) -> list[int]:
        return self._resources

    @property
    def duration(self) -> int:
        return self._duration

    @property
    def demands(self) -> list[int]:
        return self._demands

    @property
    def name(self) -> str:
        return self._name

    def __eq__(self, other) -> bool:
        return (
            self.task == other.task
            and self.resources == other.resources
            and self.duration == other.duration
            and self.demands == other.demands
            and self.name == other.name
        )


class IterableMixin:
    """
    Mixin class for making dataclases iterable (and thus unpackable). This
    makes the implementation of constraints more concise and readable.
    """

    def __iter__(self):
        return iter(getattr(self, f.name) for f in fields(self))


@dataclass
class StartBeforeStart(IterableMixin):
    """
    Start task 1 (:math:`s_1`) before task 2 starts (:math:`s_2`), with an
    optional delay :math:`d`. That is,

    .. math::
        s_1 + d \\leq s_2.
    """

    task1: int
    task2: int
    delay: int = 0


@dataclass
class StartBeforeEnd(IterableMixin):
    """
    Start task 1 (:math:`s_1`) before task 2 ends (:math:`e_2`), with an
    optional delay :math:`d`. That is,

    .. math::
        s_1 + d \\leq e_2.
    """

    task1: int
    task2: int
    delay: int = 0


@dataclass
class EndBeforeStart(IterableMixin):
    """
    End task 1 (:math:`e_1`) before task 2 starts (:math:`s_2`), with an
    optional delay :math:`d`. That is,

    .. math::
        e_1 + d \\leq s_2.
    """

    task1: int
    task2: int
    delay: int = 0


@dataclass
class EndBeforeEnd(IterableMixin):
    """
    End task 1 (:math:`e_1`) before task 2 ends (:math:`e_2`), with an
    optional delay :math:`d`. That is,

    .. math::
        e_1 + d \\leq e_2.
    """

    task1: int
    task2: int
    delay: int = 0


@dataclass
class IdenticalResources(IterableMixin):
    """
    Select modes for task 1 and task 2 that use the same resources.

    Let :math:`m_1, m_2` be the selected modes of task 1 and task 2, and let
    :math:`R_m` denote the resources required by mode :math:`m`. This
    constraint ensures that

    .. math::
        R_{m_1} = R_{m_2}.
    """

    task1: int
    task2: int


@dataclass
class DifferentResources(IterableMixin):
    """
    Select modes for task 1 and task 2 that use different resources.

    Let :math:`m_1, m_2` be the selected modes of task 1 and task 2, and let
    :math:`R_m` denote the resources required by mode :math:`m`. This
    constraint ensures that

    .. math::
        R_{m_1} \\cap R_{m_2} = \\emptyset.
    """

    task1: int
    task2: int


@dataclass
class Consecutive(IterableMixin):
    """
    Sequence task 1 and task 2 consecutively on the machines they are both
    assigned to, meaning that no other task is allowed to be scheduled between
    them.

    Hand-waiving some details, let :math:`m_1, m_2` be the selected modes of
    task 1 and task 2, and let :math:`R` denote the machines that both modes
    require. This constraint ensures that

    .. math::
        m_1 \\to m_2 \\quad \\forall r \\in R,

    where :math:`\\to` means that :math:`m_1` is directly followed by
    :math:`m_2` and no other interval is scheduled between them.
    """

    task1: int
    task2: int


@dataclass
class SetupTime(IterableMixin):
    """
    Sequence-dependent setup time between task 1 and task 2 on the given
    machine.

    Let :math:`e_1` be the end time of task 1 and let :math:`s_2` be the
    start time of task 2. If the selected modes of task 1 and task 2 both
    require the given machine, then this constraint ensures that

    .. math::
        e_1 + d \\leq s_2,

    where :math:`d` is the setup time duration. Note that this also implies
    an end-before-start relationship between task 1 and task 2.
    """

    machine: int
    task1: int
    task2: int
    duration: int

    def __post_init__(self):
        if self.duration < 0:
            raise ValueError("Setup time must be non-negative.")


@dataclass
class ModeDependency(IterableMixin):
    """
    Represents a dependency between task modes: if mode 1 is selected,
    then at least one of the modes in modes 2 must also be selected.

    Let :math:`m_1` be the Boolean variable indicating whether mode 1 is
    selected. Let :math:`M_2` be the set of Boolean variables corresponding
    to the modes in modes 2.

    The constraint is then expressed as:

    .. math::
        m_1 \\leq \\sum_{m \\in M_2} m
    """

    mode1: int
    modes2: list[int]

    def __post_init__(self):
        if len(self.modes2) == 0:
            raise ValueError("At least one mode in modes2 must be specified.")


@dataclass
class Constraints:
    """
    Simple container class for storing all constraints.
    """

    start_before_start: list[StartBeforeStart] = field(default_factory=list)
    start_before_end: list[StartBeforeEnd] = field(default_factory=list)
    end_before_start: list[EndBeforeStart] = field(default_factory=list)
    end_before_end: list[EndBeforeEnd] = field(default_factory=list)
    identical_resources: list[IdenticalResources] = field(default_factory=list)
    different_resources: list[DifferentResources] = field(default_factory=list)
    consecutive: list[Consecutive] = field(default_factory=list)
    setup_times: list[SetupTime] = field(default_factory=list)
    mode_dependencies: list[ModeDependency] = field(default_factory=list)

    def __len__(self) -> int:
        """
        Returns the total number of constraints across all types.
        """
        return sum(len(getattr(self, f.name)) for f in fields(self))

    def __str__(self) -> str:
        text = f"# constraints: {len(self)}\n"

        for f in fields(self):
            count = len(getattr(self, f.name))
            if count > 0:
                text += f"- # {f.name}: {count}\n"

        return text


@dataclass
class Objective:
    r"""
    The objective class represents a weighted sum of objective functions :math:`f`, calculated as:
    :math:`\sum_f \text{weight}_f \cdot \text{value}_f` with :math:`\text{weight}_f \ge 0`.
    The objective functions :math:`f` are defined below.

    In the following, let :math:`J` denote the set of jobs, :math:`T` denote the set of tasks,
    :math:`C_j` denote the completion time of job :math:`j`, and :math:`C_t` denote the completion time of
    task :math:`t`.

    **Makespan** (:math:`C_{\max}`): The finish time of the latest task.
        .. math::
            C_{\max} = \max_{t \in T} C_t

    **Number of tardy jobs** (:math:`NTJ`): The weighted sum of all tardy jobs, where a job is tardy when it does not meet its due date :math:`d_j`.
        .. math::
            NTJ = \sum_{j \in J} w_j \mathbb{1}_{\{C_j - d_j > 0\}}

    where :math:`\mathbb{1}_{\{x\}}` is the indicator function.

    **Total flow time** (:math:`TFT`): The weighted sum of the length of stay in the system of each job, from their release date to their completion.
        .. math::
            TFT = \sum_{j \in J} w_j ( C_j - r_j )

    **Total tardiness** (:math:`TT`): The weighted sum of the tardiness of each job, where the tardiness is the difference between completion time and due date :math:`d_j` (0 if completed before due date).
        .. math::
            TT = \sum_{j \in J} w_j U_j

    **Total earliness** (:math:`TE`): The weighted sum of the earliness of each job, where earliness is the difference between due date :math:`d_j` and completion time (0 if completed after due date).
        .. math::
            TE = \sum_{j \in J} w_j (\max(d_j - C_j, 0))

    **Maximum tardiness** (:math:`U_{\max}`): The weighted maximum tardiness of all jobs.
        .. math::
            U_{\max} = \max_{j \in J} w_j (\max(C_j - d_j, 0))

    **Maximum lateness** (:math:`L_{\max}`): The weighted maximum lateness of all jobs. Lateness can be negative, unlike tardiness.
        .. math::
            L_{\max} = \max_{j \in J} w_j (C_j - d_j)

    **Total setup time** (:math:`TST`): The sum of all sequence-dependent setup times between consecutive tasks on each machine, where :math:`R` denotes the set of machines, :math:`M^R_r` denotes the set of modes requiring :math:`r \in R`, :math:`s_{t_u, t_v, r}` denotes the setup time between tasks :math:`t_u` and :math:`t_v` on machine :math:`r` and :math:`b_{ruv}` is the binary variable indicating whether task :math:`t_u` is followed by task :math:`t_v` on machine :math:`r`.
        .. math::
            TST = \sum_{r \in R} \sum_{u, v \in M^R_r} s_{t_u, t_v, r} b_{ruv}

    .. note::
        Use :attr:`Job.weight` to set a specific job's weight (:math:`w_j`) in the
        objective function.
    """  # noqa: E501

    weight_makespan: int = 0
    weight_tardy_jobs: int = 0
    weight_total_flow_time: int = 0
    weight_total_tardiness: int = 0
    weight_total_earliness: int = 0
    weight_max_tardiness: int = 0
    weight_max_lateness: int = 0
    weight_total_setup_time: int = 0

    def __post_init__(self):
        for f in fields(self):
            value = getattr(self, f.name)
            if value < 0:
                raise ValueError(f"{f.name} < 0 not understood.")

    def __str__(self) -> str:
        text = "objective:\n"
        has_weights = False

        for f in fields(self):
            value = getattr(self, f.name)
            if value > 0:
                text += f"- {f.name}: {value}\n"
                has_weights = True

        if not has_weights:
            text += "- no weights\n"

        return text


class ProblemData:
    """
    Class that contains all data needed to solve the scheduling problem.

    Parameters
    ----------
    jobs
        List of jobs.
    resources
        List of resources.
    tasks
        List of tasks.
    modes
        List of processing modes of tasks.
    constraints
        The constraints of this problem data instance. Default is no
        constraints.
    objective
        The objective function. Default is minimizing the makespan.
    """

    def __init__(
        self,
        jobs: list[Job],
        resources: Sequence[Resource],
        tasks: list[Task],
        modes: list[Mode],
        constraints: Constraints | None = None,
        objective: Objective | None = None,
    ):
        self._jobs = jobs
        self._resources = resources
        self._tasks = tasks
        self._modes = modes
        self._constraints = (
            constraints if constraints is not None else Constraints()
        )
        self._objective = (
            objective
            if objective is not None
            else Objective(weight_makespan=1)
        )

        self._validate()

<<<<<<< HEAD
    def __str__(self):
        resources = f"# resources: {len(self.resources)}\n"

        for name, count in [
            ("machines", self.num_machines),
            ("renewables", self.num_renewables),
            ("non-renewables", self.num_non_renewables),
        ]:
            if count > 0:
                resources += f"- # {name}: {count}\n"

        return "".join(
            [
                f"# jobs: {len(self.jobs)}\n",
                resources,
                f"# tasks: {len(self.tasks)}\n",
                f"# modes: {len(self.modes)}\n",
                str(self.constraints),
                str(self.objective),
            ]
        )

    def _validate(self):
        """
        Validates the problem data parameters.
        """

        def _is_valid_job(idx: int) -> bool:
            return 0 <= idx < self.num_jobs
=======
        # After validation, we can safely set the helper attributes.
        self._task2modes: list[list[int]] = [[] for _ in tasks]
        self._resource2modes: list[list[int]] = [[] for _ in resources]
>>>>>>> c87d7e41

        for mode_idx, mode in enumerate(self.modes):
            self._task2modes[mode.task].append(mode_idx)
            for res_idx in mode.resources:
                self._resource2modes[res_idx].append(mode_idx)

        self._machine_idcs: list[int] = []
        self._renewable_idcs: list[int] = []
        self._non_renewable_idcs: list[int] = []

        for idx, resource in enumerate(self.resources):
            if isinstance(resource, Machine):
                self._machine_idcs.append(idx)
            elif isinstance(resource, Renewable):
                self._renewable_idcs.append(idx)
            elif isinstance(resource, NonRenewable):
                self._non_renewable_idcs.append(idx)

    def _validate(self):
        """
        Validates the problem data parameters.
        """
        for idx, job in enumerate(self.jobs):
            if len(job.tasks) == 0:
                msg = f"Job {idx} does not reference any task."
                raise ValueError(msg)

            for task_idx in job.tasks:
                if not (0 <= task_idx < self.num_tasks):
                    msg = f"Job {idx} references to unknown task index."
                    raise ValueError(msg)

        for idx, task in enumerate(self.tasks):
            if task.job is not None and not (0 <= task.job < self.num_jobs):
                msg = f"Task {idx} references to unknown job index."
                raise ValueError(msg)

        for idx, mode in enumerate(self.modes):
            if not (0 <= mode.task < self.num_tasks):
                raise ValueError(f"Mode {idx} references unknown task index.")

            for res_idx in mode.resources:
                if not (0 <= res_idx < self.num_resources):
                    msg = f"Mode {idx} references unknown resource index."
                    raise ValueError(msg)

        task_set = set(range(self.num_tasks))
        missing_tasks = task_set - {m.task for m in self.modes}
        for idx in sorted(missing_tasks):
            raise ValueError(f"Processing modes missing for task {idx}.")

        infeasible_modes = Counter()
        num_modes = Counter()

        for mode in self.modes:
            num_modes[mode.task] += 1
            infeasible_modes[mode.task] += any(
                # Assumes that machines have zero capacity.
                demand > getattr(self.resources[res], "capacity", 0)
                for demand, res in zip(mode.demands, mode.resources)
            )

        for task, count in num_modes.items():
            if infeasible_modes[task] == count:
                msg = f"All modes for task {task} have infeasible demands."
                raise ValueError(msg)

        task_pair_constraints = [
            (self.constraints.start_before_start, "start_before_start"),
            (self.constraints.start_before_end, "start_before_end"),
            (self.constraints.end_before_start, "end_before_start"),
            (self.constraints.end_before_end, "end_before_end"),
            (self.constraints.identical_resources, "identical_resources"),
            (self.constraints.different_resources, "different_resources"),
            (self.constraints.consecutive, "consecutive"),
        ]

        for constraints, name in task_pair_constraints:
            for idx1, idx2, *_ in constraints:
                if not (0 <= idx1 < self.num_tasks):
                    raise ValueError(f"Invalid task index {idx1} in {name}.")

                if not (0 <= idx2 < self.num_tasks):
                    raise ValueError(f"Invalid task index {idx2} in {name}.")

        for res_idx, task_idx1, task_idx2, dur in self.constraints.setup_times:
            if not (0 <= res_idx < self.num_resources):
                msg = f"Invalid resource index {res_idx} in setup_times."
                raise ValueError(msg)

            if not (0 <= task_idx1 < self.num_tasks):
                msg = f"Invalid task index in setup_times: {task_idx1}."
                raise ValueError(msg)

            if not (0 <= task_idx2 < self.num_tasks):
                msg = f"Invalid task index in setup_times: {task_idx2}."
                raise ValueError(msg)

            is_machine = isinstance(self.resources[res_idx], Machine)
            if not is_machine and dur > 0:
                raise ValueError("Setup times only allowed for machines.")

        for idx1, idcs2 in self.constraints.mode_dependencies:
            if not (0 <= idx1 < self.num_modes):
                msg = f"Invalid mode index {idx1} in mode dependencies."
                raise ValueError(msg)

            for idx in idcs2:
                if not (0 <= idx < self.num_modes):
                    msg = f"Invalid mode index {idx} in mode dependencies."
                    raise ValueError(msg)

            modes = [idx1, *idcs2]
            if len({self.modes[idx].task for idx in modes}) == 1:
                msg = (
                    f"All modes {modes} in mode dependency constraint"
                    " refer to the same task."
                )
                raise ValueError(msg)

        if (
            self.objective.weight_tardy_jobs > 0
            or self.objective.weight_total_tardiness > 0
            or self.objective.weight_total_earliness > 0
            or self.objective.weight_max_tardiness > 0
            or self.objective.weight_max_lateness > 0
        ):
            if any(job.due_date is None for job in self.jobs):
                msg = "Job due dates required for due date-based objectives."
                raise ValueError(msg)

        if (
            self.objective.weight_total_setup_time > 0
            and not self.constraints.setup_times
        ):
            msg = "Setup times required for total setup times objective."
            raise ValueError(msg)

    def replace(
        self,
        jobs: list[Job] | None = None,
        resources: Sequence[Resource] | None = None,
        tasks: list[Task] | None = None,
        modes: list[Mode] | None = None,
        constraints: Constraints | None = None,
        objective: Objective | None = None,
    ) -> "ProblemData":
        """
        Returns a new ProblemData instance with possibly replaced data. If a
        parameter is not provided, the original data is deepcopied instead.

        Parameters
        ----------
        jobs
            Optional list of jobs.
        resources
            Optional list of resources.
        tasks
            Optional list of tasks.
        modes
            Optional processing modes of tasks.
        constraints
            Optional constraints.
        objective
            Optional objective function.

        Returns
        -------
        ProblemData
            A new ProblemData instance with possibly replaced data.
        """

        def _deepcopy_if_none(value: _T | None, default: _T) -> _T:
            return value if value is not None else deepcopy(default)

        jobs = _deepcopy_if_none(jobs, self.jobs)
        resources = _deepcopy_if_none(resources, self.resources)
        tasks = _deepcopy_if_none(tasks, self.tasks)
        modes = _deepcopy_if_none(modes, self.modes)
        constraints = _deepcopy_if_none(constraints, self.constraints)
        objective = _deepcopy_if_none(objective, self.objective)

        return ProblemData(
            jobs=jobs,
            resources=resources,
            tasks=tasks,
            modes=modes,
            constraints=constraints,
            objective=objective,
        )

    @property
    def jobs(self) -> list[Job]:
        """
        Returns the job data of this problem instance.
        """
        return self._jobs

    @property
    def resources(self) -> Sequence[Resource]:
        """
        Returns the resource data of this problem instance.
        """
        return self._resources

    @property
    def tasks(self) -> list[Task]:
        """
        Returns the task data of this problem instance.
        """
        return self._tasks

    @property
    def modes(self) -> list[Mode]:
        """
        Returns the processing modes of this problem instance.
        """
        return self._modes

    @property
    def constraints(self) -> Constraints:
        """
        Returns the constraints of this problem instance.
        """
        return self._constraints

    @property
    def objective(self) -> Objective:
        """
        Returns the objective function of this problem instance.
        """
        return self._objective

    @property
    def num_jobs(self) -> int:
        """
        Returns the number of jobs in this instance.
        """
        return len(self._jobs)

    @property
    def num_resources(self) -> int:
        """
        Returns the number of resources in this instance.
        """
        return len(self._resources)

    @property
    def num_machines(self) -> int:
        """
        Returns the number of machines in this instance.
        """
        return sum(isinstance(res, Machine) for res in self._resources)

    @property
    def num_renewables(self) -> int:
        """
        Returns the number of renewable resources in this instance.
        """
        return sum(isinstance(res, Renewable) for res in self._resources)

    @property
    def num_non_renewables(self) -> int:
        """
        Returns the number of non-renewable resources in this instance.
        """
        return sum(isinstance(res, NonRenewable) for res in self._resources)

    @property
    def num_tasks(self) -> int:
        """
        Returns the number of tasks in this instance.
        """
        return len(self._tasks)

    @property
    def num_modes(self) -> int:
        """
        Returns the number of modes in this instance.
        """
        return len(self._modes)

    @property
    def num_constraints(self) -> int:
        """
        Returns the number of constraints in this instance.
        """
        return len(self._constraints)

    @property
    def machine_idcs(self) -> list[int]:
        """
        Returns the list of resource indices corresponding to machines.
        """
        return self._machine_idcs

    @property
    def renewable_idcs(self) -> list[int]:
        """
        Returns the list of resource indices corresponding to renewable
        resources.
        """
        return self._renewable_idcs

    @property
    def non_renewable_idcs(self) -> list[int]:
        """
        Returns the list of resource indices corresponding to non-renewable
        resources.
        """
        return self._non_renewable_idcs

    def task2modes(self, task: int) -> list[int]:
        """
        Returns the list of mode indices corresponding to the given task.

        Parameters
        ----------
        task
            The task index.

        Returns
        -------
        list[int]
            The list of mode indices for the given task.
        """
        if not (0 <= task < self.num_tasks):
            raise ValueError(f"Invalid task index {task}.")
        return self._task2modes[task]

    def resource2modes(self, resource: int) -> list[int]:
        """
        Returns the list of mode indices corresponding to the given resource.

        Parameters
        ----------
        resource
            The resource index.

        Returns
        -------
        list[int]
            The list of mode indices for the given resource.
        """
        if not (0 <= resource < self.num_resources):
            raise ValueError(f"Invalid resource index {resource}.")
        return self._resource2modes[resource]<|MERGE_RESOLUTION|>--- conflicted
+++ resolved
@@ -732,7 +732,27 @@
 
         self._validate()
 
-<<<<<<< HEAD
+        # After validation, we can safely set the helper attributes.
+        self._task2modes: list[list[int]] = [[] for _ in tasks]
+        self._resource2modes: list[list[int]] = [[] for _ in resources]
+
+        for mode_idx, mode in enumerate(self.modes):
+            self._task2modes[mode.task].append(mode_idx)
+            for res_idx in mode.resources:
+                self._resource2modes[res_idx].append(mode_idx)
+
+        self._machine_idcs: list[int] = []
+        self._renewable_idcs: list[int] = []
+        self._non_renewable_idcs: list[int] = []
+
+        for idx, resource in enumerate(self.resources):
+            if isinstance(resource, Machine):
+                self._machine_idcs.append(idx)
+            elif isinstance(resource, Renewable):
+                self._renewable_idcs.append(idx)
+            elif isinstance(resource, NonRenewable):
+                self._non_renewable_idcs.append(idx)
+
     def __str__(self):
         resources = f"# resources: {len(self.resources)}\n"
 
@@ -754,36 +774,6 @@
                 str(self.objective),
             ]
         )
-
-    def _validate(self):
-        """
-        Validates the problem data parameters.
-        """
-
-        def _is_valid_job(idx: int) -> bool:
-            return 0 <= idx < self.num_jobs
-=======
-        # After validation, we can safely set the helper attributes.
-        self._task2modes: list[list[int]] = [[] for _ in tasks]
-        self._resource2modes: list[list[int]] = [[] for _ in resources]
->>>>>>> c87d7e41
-
-        for mode_idx, mode in enumerate(self.modes):
-            self._task2modes[mode.task].append(mode_idx)
-            for res_idx in mode.resources:
-                self._resource2modes[res_idx].append(mode_idx)
-
-        self._machine_idcs: list[int] = []
-        self._renewable_idcs: list[int] = []
-        self._non_renewable_idcs: list[int] = []
-
-        for idx, resource in enumerate(self.resources):
-            if isinstance(resource, Machine):
-                self._machine_idcs.append(idx)
-            elif isinstance(resource, Renewable):
-                self._renewable_idcs.append(idx)
-            elif isinstance(resource, NonRenewable):
-                self._non_renewable_idcs.append(idx)
 
     def _validate(self):
         """
