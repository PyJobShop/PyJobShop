--- conflicted
+++ resolved
@@ -306,11 +306,8 @@
         earliest_end: int = 0,
         latest_end: int = MAX_VALUE,
         fixed_duration: bool = True,
-<<<<<<< HEAD
         optional: bool = False,
-=======
         *,
->>>>>>> 2f27fc05
         name: str = "",
     ):
         if earliest_start > latest_start:
