--- conflicted
+++ resolved
@@ -502,8 +502,8 @@
     task2: int
 
 
-<<<<<<< HEAD
-class IfThen(NamedTuple):
+@dataclass
+class IfThen(IterableMixin):
     """
     If predecessor task is present, then at least one of the successor tasks
     must be present.
@@ -513,11 +513,8 @@
     successors: list[int]
 
 
-class Consecutive(NamedTuple):
-=======
 @dataclass
 class Consecutive(IterableMixin):
->>>>>>> 62726dc6
     """
     Sequence task 1 and task 2 consecutively on the machines they are both
     assigned to, meaning that no other task is allowed to be scheduled between
