--- conflicted
+++ resolved
@@ -38,11 +38,7 @@
     colors = plt.cm.tab20.colors  # Use a qualitative colormap for task colors
     present_tasks = [task for task in tasks if solution.tasks[task].present]
 
-<<<<<<< HEAD
-    for row_idx, task_idx in enumerate(tasks):
-=======
     for row_idx, task_idx in enumerate(present_tasks):
->>>>>>> c9417505
         sol_task = solution.tasks[task_idx]
         ax.barh(
             row_idx,
