--- conflicted
+++ resolved
@@ -128,22 +128,13 @@
 
         for task in data.tasks:
             model.add_task(
-<<<<<<< HEAD
-                job=model.jobs[task.job] if task.job is not None else None,
-                earliest_start=task.earliest_start,
-                latest_start=task.latest_start,
-                earliest_end=task.earliest_end,
-                latest_end=task.latest_end,
-                fixed_duration=task.fixed_duration,
-                optional=task.optional,
-=======
                 model.jobs[task.job] if task.job is not None else None,
                 task.earliest_start,
                 task.latest_start,
                 task.earliest_end,
                 task.latest_end,
                 task.fixed_duration,
->>>>>>> 2f27fc05
+                task.optional,
                 name=task.name,
             )
 
@@ -304,11 +295,8 @@
         earliest_end: int = 0,
         latest_end: int = MAX_VALUE,
         fixed_duration: bool = True,
-<<<<<<< HEAD
         optional: bool = False,
-=======
         *,
->>>>>>> 2f27fc05
         name: str = "",
     ) -> Task:
         """
@@ -322,12 +310,8 @@
             earliest_end,
             latest_end,
             fixed_duration,
-<<<<<<< HEAD
             optional,
-            name,
-=======
             name=name,
->>>>>>> 2f27fc05
         )
 
         task_idx = len(self.tasks)
