from typing import Sequence

from pyjobshop.constants import MAX_VALUE
from pyjobshop.ProblemData import (
    Consecutive,
    Constraints,
    DifferentResources,
    EndBeforeEnd,
    EndBeforeStart,
    IdenticalResources,
    Job,
    Machine,
    Mode,
    ModeDependency,
    NonRenewable,
    Objective,
    ProblemData,
    Renewable,
    Resource,
    SameSequence,
    SelectAllOrNone,
    SelectAtLeastOne,
    SelectExactlyOne,
    SetupTime,
    StartBeforeEnd,
    StartBeforeStart,
    Task,
)
from pyjobshop.Result import Result
from pyjobshop.Solution import Solution
from pyjobshop.solve import solve


class Model:
    """
    A simple interface for building a scheduling problem step-by-step.
    """

    def __init__(self):
        self._jobs: list[Job] = []
        self._resources: list[Resource] = []
        self._tasks: list[Task] = []
        self._modes: list[Mode] = []
        self._constraints = Constraints()
        self._objective: Objective = Objective(weight_makespan=1)

        self._id2job: dict[int, int] = {}
        self._id2resource: dict[int, int] = {}
        self._id2task: dict[int, int] = {}
        self._id2mode: dict[int, int] = {}

    @property
    def jobs(self) -> list[Job]:
        """
        Returns the list of jobs in the model.
        """
        return self._jobs

    @property
    def resources(self) -> list[Resource]:
        """
        Returns the list of resources in the model.
        """
        return self._resources

    @property
    def tasks(self) -> list[Task]:
        """
        Returns the list of tasks in the model.
        """
        return self._tasks

    @property
    def modes(self) -> list[Mode]:
        """
        Returns the list of modes in the model.
        """
        return self._modes

    @property
    def constraints(self) -> Constraints:
        """
        Returns the constraints in this model.
        """
        return self._constraints

    @property
    def objective(self) -> Objective:
        """
        Returns the objective function in this model.
        """
        return self._objective

    @classmethod
    def from_data(cls, data: ProblemData):
        """
        Creates a Model instance from a ProblemData instance.
        """
        model = cls()

        for job in data.jobs:
            model.add_job(
                job.weight,
                job.release_date,
                job.deadline,
                job.due_date,
                name=job.name,
            )

        for resource in data.resources:
            if isinstance(resource, Machine):
                model.add_machine(
                    resource.breaks,
                    resource.no_idle,
                    name=resource.name,
                )
            elif isinstance(resource, Renewable):
                model.add_renewable(
                    resource.capacity,
                    resource.breaks,
                    name=resource.name,
                )
            elif isinstance(resource, NonRenewable):
                model.add_non_renewable(
                    resource.capacity,
                    name=resource.name,
                )
            else:
                raise ValueError(f"Unknown resource type: {type(resource)}")

        for task in data.tasks:
            model.add_task(
                model.jobs[task.job] if task.job is not None else None,
                task.earliest_start,
                task.latest_start,
                task.earliest_end,
                task.latest_end,
                task.fixed_duration,
<<<<<<< HEAD
                task.resumable,
=======
                task.optional,
>>>>>>> 1b613106
                name=task.name,
            )

        for mode in data.modes:
            model.add_mode(
                model.tasks[mode.task],
                [model.resources[res] for res in mode.resources],
                mode.duration,
                mode.demands,
                name=mode.name,
            )

        resources = model.resources
        tasks = model.tasks

        for idx1, idx2, delay in data.constraints.start_before_start:
            model.add_start_before_start(tasks[idx1], tasks[idx2], delay)

        for idx1, idx2, delay in data.constraints.start_before_end:
            model.add_start_before_end(tasks[idx1], tasks[idx2], delay)

        for idx1, idx2, delay in data.constraints.end_before_start:
            model.add_end_before_start(tasks[idx1], tasks[idx2], delay)

        for idx1, idx2, delay in data.constraints.end_before_end:
            model.add_end_before_end(tasks[idx1], tasks[idx2], delay)

        for idx1, idx2 in data.constraints.identical_resources:
            model.add_identical_resources(tasks[idx1], tasks[idx2])

        for idx1, idx2 in data.constraints.different_resources:
            model.add_different_resources(tasks[idx1], tasks[idx2])

        for idx1, idx2 in data.constraints.consecutive:
            model.add_consecutive(tasks[idx1], tasks[idx2])

        for idcs in data.constraints.same_sequence:
            res_idx1, res_idx2, task_idcs1, task_idcs2 = idcs
            model.add_same_sequence(
                resources[res_idx1],
                resources[res_idx2],
                [tasks[idx] for idx in task_idcs1] if task_idcs1 else None,
                [tasks[idx] for idx in task_idcs2] if task_idcs2 else None,
            )

        for res_idx, idx1, idx2, duration in data.constraints.setup_times:
            model.add_setup_time(
                machine=resources[res_idx],  # type: ignore
                task1=tasks[idx1],
                task2=tasks[idx2],
                duration=duration,
            )

        for mode1, modes2 in data.constraints.mode_dependencies:
            model.add_mode_dependency(
                model.modes[mode1], [model.modes[m] for m in modes2]
            )

        for idcs, condition_idx in data.constraints.select_all_or_none:
            model.add_select_all_or_none(
                [tasks[idx] for idx in idcs],
                tasks[condition_idx] if condition_idx is not None else None,
            )

        for idcs, condition_idx in data.constraints.select_at_least_one:
            model.add_select_at_least_one(
                [tasks[idx] for idx in idcs],
                tasks[condition_idx] if condition_idx is not None else None,
            )

        for idcs, condition_idx in data.constraints.select_exactly_one:
            model.add_select_exactly_one(
                [tasks[idx] for idx in idcs],
                tasks[condition_idx] if condition_idx is not None else None,
            )

        model.set_objective(
            weight_makespan=data.objective.weight_makespan,
            weight_tardy_jobs=data.objective.weight_tardy_jobs,
            weight_total_tardiness=data.objective.weight_total_tardiness,
            weight_total_flow_time=data.objective.weight_total_flow_time,
            weight_total_earliness=data.objective.weight_total_earliness,
            weight_max_tardiness=data.objective.weight_max_tardiness,
            weight_total_setup_time=data.objective.weight_total_setup_time,
        )

        return model

    def data(self) -> ProblemData:
        """
        Returns a ProblemData object containing the problem instance.
        """
        return ProblemData(
            jobs=self.jobs,
            resources=self.resources,
            tasks=self.tasks,
            modes=self.modes,
            constraints=self.constraints,
            objective=self.objective,
        )

    def add_job(
        self,
        weight: int = 1,
        release_date: int = 0,
        deadline: int = MAX_VALUE,
        due_date: int | None = None,
        *,
        name: str = "",
    ) -> Job:
        """
        Adds a job to the model.
        """
        job = Job(weight, release_date, deadline, due_date, name=name)

        self._id2job[id(job)] = len(self.jobs)
        self._jobs.append(job)

        return job

    def add_machine(
        self,
        breaks: list[tuple[int, int]] | None = None,
        no_idle: bool = False,
        *,
        name: str = "",
    ) -> Machine:
        """
        Adds a machine to the model.
        """
        machine = Machine(breaks, no_idle, name=name)

        self._id2resource[id(machine)] = len(self.resources)
        self._resources.append(machine)

        return machine

    def add_renewable(
        self,
        capacity: int,
        breaks: list[tuple[int, int]] | None = None,
        *,
        name: str = "",
    ) -> Renewable:
        """
        Adds a renewable resource to the model.
        """
        resource = Renewable(capacity, breaks, name=name)

        self._id2resource[id(resource)] = len(self.resources)
        self._resources.append(resource)

        return resource

    def add_non_renewable(
        self, capacity: int, *, name: str = ""
    ) -> NonRenewable:
        """
        Adds a non-renewable resource to the model.
        """
        resource = NonRenewable(capacity, name=name)

        self._id2resource[id(resource)] = len(self.resources)
        self._resources.append(resource)

        return resource

    def add_task(
        self,
        job: Job | None = None,
        earliest_start: int = 0,
        latest_start: int = MAX_VALUE,
        earliest_end: int = 0,
        latest_end: int = MAX_VALUE,
        fixed_duration: bool = True,
<<<<<<< HEAD
        resumable: bool = False,
=======
        optional: bool = False,
>>>>>>> 1b613106
        *,
        name: str = "",
    ) -> Task:
        """
        Adds a task to the model.
        """
        job_idx = self._id2job[id(job)] if job is not None else None
        task = Task(
            job_idx,
            earliest_start,
            latest_start,
            earliest_end,
            latest_end,
            fixed_duration,
<<<<<<< HEAD
            resumable,
=======
            optional,
>>>>>>> 1b613106
            name=name,
        )

        task_idx = len(self.tasks)
        self._id2task[id(task)] = task_idx
        self._tasks.append(task)

        if job_idx is not None:
            self._jobs[job_idx].add_task(task_idx)

        return task

    def add_mode(
        self,
        task: Task,
        resources: Resource | Sequence[Resource],
        duration: int,
        demands: int | list[int] | None = None,
        *,
        name: str = "",
    ) -> Mode:
        """
        Adds a processing mode to the model.
        """
        if isinstance(resources, (Machine, Renewable, NonRenewable)):
            resources = [resources]

        if isinstance(demands, int):
            demands = [demands]

        task_idx = self._id2task[id(task)]
        resource_idcs = [self._id2resource[id(res)] for res in resources]
        mode = Mode(task_idx, resource_idcs, duration, demands, name=name)

        self._id2mode[id(mode)] = len(self.modes)
        self._modes.append(mode)

        return mode

    def add_start_before_start(
        self, task1: Task, task2: Task, delay: int = 0
    ) -> StartBeforeStart:
        """
        Adds a constraint that task 1 must start before task 2 starts, with an
        optional delay.
        """
        idx1, idx2 = self._id2task[id(task1)], self._id2task[id(task2)]
        constraint = StartBeforeStart(idx1, idx2, delay)
        self._constraints.start_before_start.append(constraint)

        return constraint

    def add_start_before_end(
        self, task1: Task, task2: Task, delay: int = 0
    ) -> StartBeforeEnd:
        """
        Adds a constraint that task 1 must start before task 2 ends, with an
        optional delay.
        """
        idx1, idx2 = self._id2task[id(task1)], self._id2task[id(task2)]
        constraint = StartBeforeEnd(idx1, idx2, delay)
        self._constraints.start_before_end.append(constraint)

        return constraint

    def add_end_before_start(
        self, task1: Task, task2: Task, delay: int = 0
    ) -> EndBeforeStart:
        """
        Adds a constraint that task 1 must end before task 2 starts, with an
        optional delay.
        """
        idx1, idx2 = self._id2task[id(task1)], self._id2task[id(task2)]
        constraint = EndBeforeStart(idx1, idx2, delay)
        self._constraints.end_before_start.append(constraint)

        return constraint

    def add_end_before_end(
        self, task1: Task, task2: Task, delay: int = 0
    ) -> EndBeforeEnd:
        """
        Adds a constraint that task 1 must end before task 2 ends, with an
        optional delay.
        """
        idx1, idx2 = self._id2task[id(task1)], self._id2task[id(task2)]
        constraint = EndBeforeEnd(idx1, idx2, delay)
        self._constraints.end_before_end.append(constraint)

        return constraint

    def add_identical_resources(
        self, task1: Task, task2: Task
    ) -> IdenticalResources:
        """
        Adds a constraint that two tasks must be scheduled with modes that
        require identical resources.
        """
        idx1, idx2 = self._id2task[id(task1)], self._id2task[id(task2)]
        constraint = IdenticalResources(idx1, idx2)
        self._constraints.identical_resources.append(constraint)

        return constraint

    def add_different_resources(
        self, task1: Task, task2: Task
    ) -> DifferentResources:
        """
        Adds a constraint that the two tasks must be scheduled with modes that
        require different resources.
        """
        idx1, idx2 = self._id2task[id(task1)], self._id2task[id(task2)]
        constraint = DifferentResources(idx1, idx2)
        self._constraints.different_resources.append(constraint)

        return constraint

    def add_consecutive(self, task1: Task, task2: Task) -> Consecutive:
        """
        Adds a constraint that the first task must be scheduled right before
        the second task, meaning that no task is allowed to schedule between,
        on machines that they are both scheduled on.
        """
        idx1, idx2 = self._id2task[id(task1)], self._id2task[id(task2)]
        constraint = Consecutive(idx1, idx2)
        self._constraints.consecutive.append(constraint)

        return constraint

    def add_same_sequence(
        self,
        machine1: Machine,
        machine2: Machine,
        tasks1: list[Task] | None = None,
        tasks2: list[Task] | None = None,
    ) -> SameSequence:
        """
        Adds a constraint that requires the two machines to schedule its tasks
        in the same sequence.
        """
        res_idx1 = self._id2resource[id(machine1)]
        res_idx2 = self._id2resource[id(machine2)]
        constraint = SameSequence(
            res_idx1,
            res_idx2,
            [self._id2task[id(task)] for task in tasks1] if tasks1 else None,
            [self._id2task[id(task)] for task in tasks2] if tasks2 else None,
        )
        self._constraints.same_sequence.append(constraint)

        return constraint

    def add_setup_time(
        self, machine: Machine, task1: Task, task2: Task, duration: int
    ) -> SetupTime:
        """
        Adds a setup time between two tasks on a machine.
        """
        machine_idx = self._id2resource[id(machine)]
        task_idx1 = self._id2task[id(task1)]
        task_idx2 = self._id2task[id(task2)]

        constraint = SetupTime(machine_idx, task_idx1, task_idx2, duration)
        self._constraints.setup_times.append(constraint)

        return constraint

    def add_mode_dependency(
        self, mode1: Mode, modes2: list[Mode]
    ) -> ModeDependency:
        """
        Adds a mode dependency between one mode and a list of modes, meaning
        that if the first mode has been selected, one out of the list of modes
        must be selected.
        """
        idx1 = self._id2mode[id(mode1)]
        idcs2 = [self._id2mode[id(mode2)] for mode2 in modes2]
        constraint = ModeDependency(idx1, idcs2)
        self.constraints.mode_dependencies.append(constraint)

        return constraint

    def add_select_all_or_none(
        self, tasks: list[Task], condition_task: Task | None = None
    ) -> SelectAllOrNone:
        """
        Adds a constraint that all tasks from the given list are selected,
        or none are. If ``condition_task`` is provided, this rule only
        applies when that task is selected.
        """
        idcs = [self._id2task[id(task)] for task in tasks]
        condition_idx = (
            self._id2task[id(condition_task)] if condition_task else None
        )
        constraint = SelectAllOrNone(idcs, condition_idx)
        self._constraints.select_all_or_none.append(constraint)

        return constraint

    def add_select_at_least_one(
        self, tasks: list[Task], condition_task: Task | None = None
    ) -> SelectAtLeastOne:
        """
        Adds a constraint that at least one task from the given list is
        selected. If ``condition_task`` is provided, this rule only applies
        when that task is selected.
        """
        idcs = [self._id2task[id(task)] for task in tasks]
        condition_idx = (
            self._id2task[id(condition_task)] if condition_task else None
        )
        constraint = SelectAtLeastOne(idcs, condition_idx)
        self._constraints.select_at_least_one.append(constraint)

        return constraint

    def add_select_exactly_one(
        self, tasks: list[Task], condition_task: Task | None = None
    ) -> SelectExactlyOne:
        """
        Adds a constraint that exactly one task from the given list is
        selected. If ``condition_task`` is provided, this rule only applies
        when that task is selected.
        """
        idcs = [self._id2task[id(task)] for task in tasks]
        condition_idx = (
            self._id2task[id(condition_task)] if condition_task else None
        )
        constraint = SelectExactlyOne(idcs, condition_idx)
        self._constraints.select_exactly_one.append(constraint)

        return constraint

    def set_objective(
        self,
        weight_makespan: int = 0,
        weight_tardy_jobs: int = 0,
        weight_total_tardiness: int = 0,
        weight_total_flow_time: int = 0,
        weight_total_earliness: int = 0,
        weight_max_tardiness: int = 0,
        weight_total_setup_time: int = 0,
    ) -> Objective:
        """
        Sets the objective function in this model.
        """
        self._objective = Objective(
            weight_makespan=weight_makespan,
            weight_tardy_jobs=weight_tardy_jobs,
            weight_total_tardiness=weight_total_tardiness,
            weight_total_flow_time=weight_total_flow_time,
            weight_total_earliness=weight_total_earliness,
            weight_max_tardiness=weight_max_tardiness,
            weight_total_setup_time=weight_total_setup_time,
        )
        return self._objective

    def summary(self) -> str:
        """
        Returns a summary of the model, which is the string representation of
        the ProblemData instance created by the model.
        """
        return str(self.data())

    def solve(
        self,
        solver: str = "ortools",
        time_limit: float = float("inf"),
        display: bool = True,
        num_workers: int | None = None,
        initial_solution: Solution | None = None,
        **kwargs,
    ) -> Result:
        """
        Solves the problem data instance created by the model.

        Parameters
        ----------
        solver
            The solver to use. Either ``'ortools'`` (default) or
            ``'cpoptimizer'``.
        time_limit
            The time limit for the solver in seconds. Default ``float('inf')``.
        display
            Whether to display the solver output. Default ``True``.
        num_workers
            The number of workers to use for parallel solving. If not
            specified, the default of the selected solver is used, which is
            typically the number of available CPU cores.
        initial_solution
            An initial solution to start the solver from. Default is no
            solution.
        kwargs
            Additional parameters passed to the solver.

        Returns
        -------
        Result
            A Result object containing the best found solution and additional
            information about the solver run.
        """
        return solve(
            self.data(),
            solver,
            time_limit,
            display,
            num_workers,
            initial_solution,
            **kwargs,
        )<|MERGE_RESOLUTION|>--- conflicted
+++ resolved
@@ -136,11 +136,8 @@
                 task.earliest_end,
                 task.latest_end,
                 task.fixed_duration,
-<<<<<<< HEAD
                 task.resumable,
-=======
                 task.optional,
->>>>>>> 1b613106
                 name=task.name,
             )
 
@@ -316,11 +313,8 @@
         earliest_end: int = 0,
         latest_end: int = MAX_VALUE,
         fixed_duration: bool = True,
-<<<<<<< HEAD
         resumable: bool = False,
-=======
         optional: bool = False,
->>>>>>> 1b613106
         *,
         name: str = "",
     ) -> Task:
@@ -335,11 +329,8 @@
             earliest_end,
             latest_end,
             fixed_duration,
-<<<<<<< HEAD
             resumable,
-=======
             optional,
->>>>>>> 1b613106
             name=name,
         )
 
