--- conflicted
+++ resolved
@@ -37,7 +37,6 @@
         self._access_matrix: dict[tuple[int, int], bool] = {}
         self._setup_times: dict[tuple[int, int, int], int] = {}
         self._process_plans: list[list[list[int]]] = []
-        self._objective = "makespan"
 
         self._id2job: dict[int, int] = {}
         self._id2machine: dict[int, int] = {}
@@ -86,7 +85,6 @@
             access_matrix,
             setup_times,
             self._process_plans,
-            self._objective,
         )
 
     def add_job(
@@ -348,17 +346,6 @@
         ids = [[self._id2op[id(op)] for op in plan] for plan in plans]
         self._process_plans.append(ids)
 
-    def add_objective(self, objective: str = "makespan"):
-        """
-        Adds an objective expression (to be minimized).
-
-        Parameters
-        ----------
-        objective: str
-            The objective expression to be minimized. Defaults to "makespan".
-        """
-        self._objective = objective
-
     def solve(self, time_limit: Optional[int] = None) -> CpoSolveResult:
         """
         Solves the problem data instance created by the model.
@@ -374,11 +361,6 @@
         Result
             A results object containing solver result.
         """
-<<<<<<< HEAD
-        cp_model = default_model(self.data())
-        return cp_model.solve(TimeLimit=time_limit)
-=======
         data = self.data()
         cp_model = default_model(data)
-        return cp_model.solve(TimeLimit=time_limit, LogVerbosity="Terse")
->>>>>>> 3fb27b3d
+        return cp_model.solve(TimeLimit=time_limit, LogVerbosity="Terse")