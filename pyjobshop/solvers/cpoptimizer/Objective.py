import docplex.cp.modeler as cpo
from docplex.cp.model import CpoExpr, CpoModel

import pyjobshop.solvers.utils as utils
from pyjobshop.ProblemData import Machine, ProblemData
from pyjobshop.ProblemData import Objective as DataObjective

from .Variables import Variables


class Objective:
    """
    Builds the objective expressions of the CP Optimizer model.
    """

    def __init__(
        self, model: CpoModel, data: ProblemData, variables: Variables
    ):
        self._model = model
        self._data = data
        self._task_vars = variables.task_vars
        self._job_vars = variables.job_vars
        self._sequence_vars = variables.sequence_vars

    def _makespan_expr(self) -> CpoExpr:
        """
        Returns an expression representing the makespan of the model.
        """
<<<<<<< HEAD
        return cpo.max(cpo.end_of(var, 0) for var in self._task_vars)
=======
        return cpo.max(cpo.end_of(var) for var in self._task_vars)  # type: ignore
>>>>>>> a1985679

    def _tardy_jobs_expr(self) -> CpoExpr:
        """
        Returns an expression representing the number of tardy jobs.
        """
        exprs = []
        for job, var in zip(self._data.jobs, self._job_vars):
            is_tardy = cpo.greater(cpo.end_of(var) - job.due_date, 0)
            exprs.append(job.weight * is_tardy)

        return cpo.sum(exprs)  # type: ignore

    def _total_flow_time_expr(self) -> CpoExpr:
        """
        Returns an expression representing the total flow time of jobs.
        """
        total = []
        for job, var in zip(self._data.jobs, self._job_vars):
            flow_time = cpo.max(0, cpo.end_of(var) - job.release_date)
            total.append(job.weight * flow_time)

        return cpo.sum(total)  # type: ignore

    def _total_tardiness_expr(self) -> CpoExpr:
        """
        Returns an expression representing the total tardiness of jobs.
        """
        total = []
        for job, var in zip(self._data.jobs, self._job_vars):
            tardiness = cpo.max(0, cpo.end_of(var) - job.due_date)
            total.append(job.weight * tardiness)

        return cpo.sum(total)  # type: ignore

    def _total_earliness_expr(self) -> CpoExpr:
        """
        Returns an expression representing the total earliness of jobs.
        """
        total = []
        for job, var in zip(self._data.jobs, self._job_vars):
            earliness = cpo.max(0, job.due_date - cpo.end_of(var))
            total.append(job.weight * earliness)

        return cpo.sum(total)  # type: ignore

    def _max_tardiness_expr(self) -> CpoExpr:
        """
        Returns an expression representing the maximum tardiness of jobs.
        """
        tardiness = [
            job.weight * cpo.max(0, cpo.end_of(var) - job.due_date)
            for job, var in zip(self._data.jobs, self._job_vars)
        ]
        return cpo.max(tardiness)  # type: ignore

    def _max_lateness_expr(self) -> CpoExpr:
        """
        Returns an expression representing the maximum lateness of jobs.
        """
        lateness = [
            job.weight * (cpo.end_of(var) - job.due_date)
            for job, var in zip(self._data.jobs, self._job_vars)
        ]
        return cpo.max(lateness)  # type: ignore

    def _total_setup_time_expr(self) -> CpoExpr:
        """
        Returns an expression representing the total setup times.
        """
        data = self._data
        resource2modes = utils.resource2modes(data)
        total = []

        for res_idx, resource in enumerate(data.resources):
            if not isinstance(resource, Machine):
                continue

            if (setup_times := utils.setup_times_matrix(data)) is None:
                continue

            seq_var = self._sequence_vars[res_idx]
            intervals = seq_var.get_interval_variables()
            task_idcs = [data.modes[m].task for m in resource2modes[res_idx]]

            for idx, interval in enumerate(intervals):
                # The setup time for the current interval is a variable that
                # depends on the next interval's task in the sequence. If the
                # interval is last or absent, we set the setup time to 0.
                task_idx = task_idcs[idx]
                setup_array = setup_times[res_idx, task_idx, :].tolist()
                setup_array.append(0)  # padding for last or absent
                next_idx = cpo.type_of_next(
                    seq_var,
                    interval,
                    lastValue=data.num_tasks,
                    absentValue=data.num_tasks,
                )
                setup_time = cpo.element(setup_array, next_idx)
                total.append(setup_time)

        return cpo.sum(total)  # type: ignore

    def _objective_expr(self, objective: DataObjective) -> CpoExpr:
        """
        Returns the expression corresponding to the given objective.
        """
        items = [
            (objective.weight_makespan, self._makespan_expr),
            (objective.weight_tardy_jobs, self._tardy_jobs_expr),
            (objective.weight_total_tardiness, self._total_tardiness_expr),
            (objective.weight_total_flow_time, self._total_flow_time_expr),
            (objective.weight_total_earliness, self._total_earliness_expr),
            (objective.weight_max_tardiness, self._max_tardiness_expr),
            (objective.weight_max_lateness, self._max_lateness_expr),
            (objective.weight_total_setup_time, self._total_setup_time_expr),
        ]
        exprs = [weight * expr() for weight, expr in items if weight > 0]
        return cpo.minimize(cpo.sum(exprs))

    def add_objective(self):
        """
        Adds the objective expression to the CP model.
        """
        obj_expr = self._objective_expr(self._data.objective)
        self._model.add(obj_expr)<|MERGE_RESOLUTION|>--- conflicted
+++ resolved
@@ -26,11 +26,7 @@
         """
         Returns an expression representing the makespan of the model.
         """
-<<<<<<< HEAD
-        return cpo.max(cpo.end_of(var, 0) for var in self._task_vars)
-=======
-        return cpo.max(cpo.end_of(var) for var in self._task_vars)  # type: ignore
->>>>>>> a1985679
+        return cpo.max(cpo.end_of(var, 0) for var in self._task_vars)  # type: ignore
 
     def _tardy_jobs_expr(self) -> CpoExpr:
         """
