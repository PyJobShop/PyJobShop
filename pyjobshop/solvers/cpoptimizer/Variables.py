--- conflicted
+++ resolved
@@ -79,10 +79,6 @@
         """
         data = self._data
         variables = []
-<<<<<<< HEAD
-=======
-        task_durations = utils.compute_task_durations(data)
->>>>>>> 1b613106
 
         for idx, task in enumerate(data.tasks):
             var = interval_var(optional=task.optional, name=f"T{idx}")
