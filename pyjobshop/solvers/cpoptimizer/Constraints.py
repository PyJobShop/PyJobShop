import docplex.cp.modeler as cpo
import numpy as np
from docplex.cp.expression import interval_var
from docplex.cp.model import CpoModel

import pyjobshop.solvers.utils as utils
from pyjobshop.ProblemData import (
    Machine,
    NonRenewable,
    ProblemData,
    Renewable,
)

from .utils import presence_of
from .Variables import Variables


class Constraints:
    """
    Builds the core constraints of the CP Optimizer model.
    """

    def __init__(
        self, model: CpoModel, data: ProblemData, variables: Variables
    ):
        self._model = model
        self._data = data
        self._job_vars = variables.job_vars
        self._task_vars = variables.task_vars
        self._mode_vars = variables.mode_vars
        self._sequence_vars = variables.sequence_vars

    def _job_spans_tasks(self):
        """
        Ensures that the job variables span the related task variables.
        """
        model, data = self._model, self._data

        for idx, job in enumerate(data.jobs):
            job_var = self._job_vars[idx]
            task_vars = [self._task_vars[task] for task in job.tasks]

            if all(data.tasks[task].optional for task in job.tasks):
                # ``span`` requires at least one present interval variable
                # because the job interval is always present, so we add a
                # present dummy interval to be sure this is true.
                task_vars += [interval_var(name="dummy")]

            model.add(cpo.span(job_var, task_vars))

    def _select_one_mode(self):
        """
        Selects one mode for each task, ensuring that each task performs
        exactly one mode.
        """
        model, data = self._model, self._data
        task2modes = utils.task2modes(data)

        for task in range(data.num_tasks):
            mode_vars = [self._mode_vars[mode] for mode in task2modes[task]]
            model.add(cpo.alternative(self._task_vars[task], mode_vars))

    def _machines_no_overlap_and_setup_times(self):
        """
        Creates the no-overlap constraints for machines, ensuring that no two
        intervals in a sequence variable are overlapping. If setup times are
        available, the setup times are enforced as well.
        """
        model, data = self._model, self._data
        resource2modes = utils.resource2modes(data)

        for idx, resource in enumerate(data.resources):
            if not isinstance(resource, Machine):
                continue

            if not (modes := resource2modes[idx]):
                continue  # skip because cpo warns if there are no modes

            seq_var = self._sequence_vars[idx]
            setup_times = utils.setup_times_matrix(data)

            if setup_times is not None:
                # Slice the setup times matrix to get only durations for the
                # tasks corresponding to the modes of this machine.
                tasks = [data.modes[mode].task for mode in modes]
                matrix = setup_times[idx, :, :][np.ix_(tasks, tasks)]
                matrix = matrix if np.any(matrix > 0) else None
            else:
                matrix = None

            model.add(cpo.no_overlap(seq_var, matrix))

    def _renewable_capacity(self):
        """
        Creates capacity constraints for the renewable resources.
        """
        model, data = self._model, self._data
        res2modes, res2demands = utils.resource2modes_demands(data)

        for idx, resource in enumerate(data.resources):
            if not isinstance(resource, Renewable):
                continue

            pulses = [
                cpo.pulse(self._mode_vars[mode], demand)
                for (mode, demand) in zip(res2modes[idx], res2demands[idx])
            ]
            model.add(model.sum(pulses) <= resource.capacity)

    def _non_renewable_capacity(self):
        """
        Creates capacity constraints for the non-renewable resources.
        """
        model, data = self._model, self._data
        res2modes, res2demands = utils.resource2modes_demands(data)

        for idx, resource in enumerate(data.resources):
            if not isinstance(resource, NonRenewable):
                continue

            usage = [
                cpo.presence_of(self._mode_vars[mode]) * demand
                for (mode, demand) in zip(res2modes[idx], res2demands[idx])
            ]
            model.add(model.sum(usage) <= resource.capacity)

    def _timing_constraints(self):
        """
        Creates constraints based on the task graph for task variables.
        """
        model, data = self._model, self._data

<<<<<<< HEAD
        for (idx1, idx2), constraints in data.constraints.items():
            if isinstance(idx2, tuple):
                continue  # HACK for if-then constraints

            task1 = self._task_vars[idx1]
            task2 = self._task_vars[idx2]

            if Constraint.START_AT_START in constraints:
                model.add(cpo.start_at_start(task1, task2))

            if Constraint.START_AT_END in constraints:
                model.add(cpo.start_at_end(task1, task2))

            if Constraint.START_BEFORE_START in constraints:
                model.add(cpo.start_before_start(task1, task2))

            if Constraint.START_BEFORE_END in constraints:
                model.add(cpo.start_before_end(task1, task2))

            if Constraint.END_AT_START in constraints:
                model.add(cpo.end_at_start(task1, task2))

            if Constraint.END_AT_END in constraints:
                model.add(cpo.end_at_end(task1, task2))

            if Constraint.END_BEFORE_START in constraints:
                model.add(cpo.end_before_start(task1, task2))

            if Constraint.END_BEFORE_END in constraints:
                model.add(cpo.end_before_end(task1, task2))
=======
        for idx1, idx2 in data.constraints.start_at_start:
            task_var1 = self._task_vars[idx1]
            task_var2 = self._task_vars[idx2]
            model.add(cpo.start_at_start(task_var1, task_var2))

        for idx1, idx2 in data.constraints.start_at_end:
            task_var1 = self._task_vars[idx1]
            task_var2 = self._task_vars[idx2]
            model.add(cpo.start_at_end(task_var1, task_var2))

        for idx1, idx2 in data.constraints.start_before_start:
            task_var1 = self._task_vars[idx1]
            task_var2 = self._task_vars[idx2]
            model.add(cpo.start_before_start(task_var1, task_var2))

        for idx1, idx2 in data.constraints.start_before_end:
            task_var1 = self._task_vars[idx1]
            task_var2 = self._task_vars[idx2]
            model.add(cpo.start_before_end(task_var1, task_var2))

        for idx1, idx2 in data.constraints.end_at_start:
            task_var1 = self._task_vars[idx1]
            task_var2 = self._task_vars[idx2]
            model.add(cpo.end_at_start(task_var1, task_var2))

        for idx1, idx2 in data.constraints.end_at_end:
            task_var1 = self._task_vars[idx1]
            task_var2 = self._task_vars[idx2]
            model.add(cpo.end_at_end(task_var1, task_var2))

        for idx1, idx2 in data.constraints.end_before_start:
            task_var1 = self._task_vars[idx1]
            task_var2 = self._task_vars[idx2]
            model.add(cpo.end_before_start(task_var1, task_var2))

        for idx1, idx2 in data.constraints.end_before_end:
            task_var1 = self._task_vars[idx1]
            task_var2 = self._task_vars[idx2]
            model.add(cpo.end_before_end(task_var1, task_var2))
>>>>>>> af6c99cc

    def _identical_and_different_resource_constraints(self):
        """
        Creates constraints for the same and different resource constraints.
        """
        model, data = self._model, self._data
        task2modes = utils.task2modes(data)

        for idx1, idx2 in data.constraints.identical_resources:
            identical = utils.find_modes_with_identical_resources(
                data, idx1, idx2
            )
            modes1 = task2modes[idx1]
            for mode1 in modes1:
                identical_modes2 = identical[mode1]
                var1 = cpo.presence_of(self._mode_vars[mode1])
                vars2 = [
                    cpo.presence_of(self._mode_vars[mode2])
                    for mode2 in identical_modes2
                ]
                model.add(sum(vars2) >= var1)

        for idx1, idx2 in data.constraints.different_resources:
            disjoint = utils.find_modes_with_disjoint_resources(
                data, idx1, idx2
            )
            modes1 = task2modes[idx1]
            for mode1 in modes1:
<<<<<<< HEAD
                if Constraint.IDENTICAL_RESOURCES in assignment_constraints:
                    identical_modes2 = identical[mode1]
                    var1 = presence_of(self._mode_vars[mode1])
                    vars2 = [
                        presence_of(self._mode_vars[mode2])
                        for mode2 in identical_modes2
                    ]
                    model.add(sum(vars2) >= var1)

                if Constraint.DIFFERENT_RESOURCES in assignment_constraints:
                    disjoint_modes2 = disjoint[mode1]
                    var1 = presence_of(self._mode_vars[mode1])
                    vars2 = [
                        presence_of(self._mode_vars[mode2])
                        for mode2 in disjoint_modes2
                    ]
                    model.add(sum(vars2) >= var1)
=======
                disjoint_modes2 = disjoint[mode1]
                var1 = cpo.presence_of(self._mode_vars[mode1])
                vars2 = [
                    cpo.presence_of(self._mode_vars[mode2])
                    for mode2 in disjoint_modes2
                ]
                model.add(sum(vars2) >= var1)
>>>>>>> af6c99cc

    def _if_then_constraints(self):
        """
        Creates constraints for the if-then constraints.
        """
        model, data = self._model, self._data

        for (idx1, idcs2), constraints in data.constraints.items():
            if Constraint.IF_THEN not in constraints:
                continue

            present1 = presence_of(self._task_vars[idx1])
            present2 = sum(presence_of(self._task_vars[idx]) for idx in idcs2)
            model.add(present1 <= present2)

    def _consecutive_constraints(self):
        """
        Creates the consecutive constraints.
        """
        model, data = self._model, self._data

        for idx1, idx2 in data.constraints.consecutive:
            intersecting = utils.find_modes_with_intersecting_resources(
                data, idx1, idx2
            )
            for mode1, mode2, resources in intersecting:
                for resource in resources:
                    if not isinstance(data.resources[resource], Machine):
                        continue

                    seq_var = self._sequence_vars[resource]
                    var1 = self._mode_vars[mode1]
                    var2 = self._mode_vars[mode2]

                    model.add(cpo.previous(seq_var, var1, var2))

    def add_constraints(self):
        """
        Adds all the constraints to the CP model.
        """
        self._job_spans_tasks()
        self._select_one_mode()
        self._machines_no_overlap_and_setup_times()
        self._renewable_capacity()
        self._non_renewable_capacity()
        self._timing_constraints()
        self._identical_and_different_resource_constraints()
        self._if_then_constraints()
        self._consecutive_constraints()<|MERGE_RESOLUTION|>--- conflicted
+++ resolved
@@ -130,38 +130,6 @@
         """
         model, data = self._model, self._data
 
-<<<<<<< HEAD
-        for (idx1, idx2), constraints in data.constraints.items():
-            if isinstance(idx2, tuple):
-                continue  # HACK for if-then constraints
-
-            task1 = self._task_vars[idx1]
-            task2 = self._task_vars[idx2]
-
-            if Constraint.START_AT_START in constraints:
-                model.add(cpo.start_at_start(task1, task2))
-
-            if Constraint.START_AT_END in constraints:
-                model.add(cpo.start_at_end(task1, task2))
-
-            if Constraint.START_BEFORE_START in constraints:
-                model.add(cpo.start_before_start(task1, task2))
-
-            if Constraint.START_BEFORE_END in constraints:
-                model.add(cpo.start_before_end(task1, task2))
-
-            if Constraint.END_AT_START in constraints:
-                model.add(cpo.end_at_start(task1, task2))
-
-            if Constraint.END_AT_END in constraints:
-                model.add(cpo.end_at_end(task1, task2))
-
-            if Constraint.END_BEFORE_START in constraints:
-                model.add(cpo.end_before_start(task1, task2))
-
-            if Constraint.END_BEFORE_END in constraints:
-                model.add(cpo.end_before_end(task1, task2))
-=======
         for idx1, idx2 in data.constraints.start_at_start:
             task_var1 = self._task_vars[idx1]
             task_var2 = self._task_vars[idx2]
@@ -201,7 +169,6 @@
             task_var1 = self._task_vars[idx1]
             task_var2 = self._task_vars[idx2]
             model.add(cpo.end_before_end(task_var1, task_var2))
->>>>>>> af6c99cc
 
     def _identical_and_different_resource_constraints(self):
         """
@@ -230,25 +197,6 @@
             )
             modes1 = task2modes[idx1]
             for mode1 in modes1:
-<<<<<<< HEAD
-                if Constraint.IDENTICAL_RESOURCES in assignment_constraints:
-                    identical_modes2 = identical[mode1]
-                    var1 = presence_of(self._mode_vars[mode1])
-                    vars2 = [
-                        presence_of(self._mode_vars[mode2])
-                        for mode2 in identical_modes2
-                    ]
-                    model.add(sum(vars2) >= var1)
-
-                if Constraint.DIFFERENT_RESOURCES in assignment_constraints:
-                    disjoint_modes2 = disjoint[mode1]
-                    var1 = presence_of(self._mode_vars[mode1])
-                    vars2 = [
-                        presence_of(self._mode_vars[mode2])
-                        for mode2 in disjoint_modes2
-                    ]
-                    model.add(sum(vars2) >= var1)
-=======
                 disjoint_modes2 = disjoint[mode1]
                 var1 = cpo.presence_of(self._mode_vars[mode1])
                 vars2 = [
@@ -256,7 +204,6 @@
                     for mode2 in disjoint_modes2
                 ]
                 model.add(sum(vars2) >= var1)
->>>>>>> af6c99cc
 
     def _if_then_constraints(self):
         """
