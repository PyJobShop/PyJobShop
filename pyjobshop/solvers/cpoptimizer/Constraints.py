--- conflicted
+++ resolved
@@ -154,15 +154,13 @@
         """
         model, data, variables = self._model, self._data, self._variables
 
-<<<<<<< HEAD
         for mode_idx, mode_var in enumerate(variables.mode_vars):
             mode = data.modes[mode_idx]
-            breaks = [
-                br
-                for res_idx in mode.resources
-                for br in getattr(data.resources[res_idx], "breaks", [])
-            ]
-            breaks = utils.merge(breaks)
+
+            all_breaks: list[tuple[int, int]] = []
+            for res_idx in mode.resources:
+                all_breaks.extend(data.resources[res_idx].breaks)
+            breaks = utils.merge(all_breaks)
 
             # The step function represents the periods during which an interval
             # may be processed. A nonzero value indicates that processing is
@@ -188,17 +186,6 @@
             else:
                 # Tasks not allowing breaks cannot be interrupted
                 model.add(cpo.forbid_extent(mode_var, step))
-=======
-        for idx, resource in enumerate(data.resources):
-            for start, end in resource.breaks:
-                for mode_idx in data.resource2modes(idx):
-                    step = CpoStepFunction()
-                    step.set_value(0, MAX_VALUE, 1)
-                    step.set_value(start, end, 0)
-
-                    mode_var = variables.mode_vars[mode_idx]
-                    model.add(cpo.forbid_extent(mode_var, step))
->>>>>>> 7b2619c1
 
     def _timing_constraints(self):
         """
