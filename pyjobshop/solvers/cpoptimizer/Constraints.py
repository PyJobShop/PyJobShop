from itertools import pairwise

import docplex.cp.modeler as cpo
import numpy as np
from docplex.cp.function import CpoStepFunction
from docplex.cp.model import CpoModel

import pyjobshop.solvers.utils as utils
from pyjobshop.constants import MAX_VALUE
from pyjobshop.ProblemData import ProblemData

from .utils import presence_of
from .Variables import Variables


class Constraints:
    """
    Builds the core constraints of the CP Optimizer model.
    """

    def __init__(
        self, model: CpoModel, data: ProblemData, variables: Variables
    ):
        self._model = model
        self._data = data
        self._job_vars = variables.job_vars
        self._task_vars = variables.task_vars
        self._mode_vars = variables.mode_vars
        self._sequence_vars = variables.sequence_vars

    def _job_spans_tasks(self):
        """
        Ensures that the job variables span the related task variables.
        """
        model, data = self._model, self._data

        for idx, job in enumerate(data.jobs):
            job_var = self._job_vars[idx]
            task_vars = [self._task_vars[task] for task in job.tasks]
            model.add(cpo.span(job_var, task_vars))

    def _select_one_mode(self):
        """
        Selects one mode for each task, ensuring that each task performs
        exactly one mode.
        """
        model, data = self._model, self._data

        for task_idx in range(data.num_tasks):
            mode_idcs = data.task2modes(task_idx)
            mode_vars = [self._mode_vars[idx] for idx in mode_idcs]
            model.add(cpo.alternative(self._task_vars[task_idx], mode_vars))

    def _machines_no_overlap_and_setup_times(self):
        """
        Creates the no-overlap constraints for machines, ensuring that no two
        intervals in a sequence variable are overlapping. If setup times are
        available, the setup times are enforced as well.
        """
        model, data = self._model, self._data

        for idx in data.machine_idcs:
            if not data.resource2modes(idx):
                continue  # skip because cpo warns if there are no modes

            seq_var = self._sequence_vars[idx]
            setup_times = utils.setup_times_matrix(data)

            if setup_times is not None:
                # The indexing of setup times is correctly handled by the
                # interval variable's task index "type".
                matrix = setup_times[idx, :, :]
                matrix = matrix if np.any(matrix > 0) else None
            else:
                matrix = None

            model.add(cpo.no_overlap(seq_var, matrix))

    def _get_demand(self, mode_idx: int, res_idx: int) -> int:
        """
        Returns the demand of the mode for a specific resource.
        """
        mode = self._data.modes[mode_idx]
        return mode.demands[mode.resources.index(res_idx)]

    def _renewable_capacity(self):
        """
        Creates capacity constraints for the renewable resources.
        """
        model, data = self._model, self._data

        for res_idx in data.renewable_idcs:
            modes = data.resource2modes(res_idx)
            pulses = sum(
                cpo.pulse(self._mode_vars[mode_idx], demand)
                for mode_idx in modes
                # non-positive demand triggers cpo warnings
                if (demand := self._get_demand(mode_idx, res_idx)) > 0
            )
            capacity = data.resources[res_idx].capacity
<<<<<<< HEAD
            model.add(sum(pulses) <= capacity)
=======
            model.add(pulses <= capacity)
>>>>>>> 2f27fc05

    def _non_renewable_capacity(self):
        """
        Creates capacity constraints for the non-renewable resources.
        """
        model, data = self._model, self._data

        for res_idx in data.non_renewable_idcs:
            modes = data.resource2modes(res_idx)
<<<<<<< HEAD
            usage = [
                presence_of(self._mode_vars[mode_idx])
=======
            usage = sum(
                cpo.presence_of(self._mode_vars[mode_idx])
>>>>>>> 2f27fc05
                * self._get_demand(mode_idx, res_idx)
                for mode_idx in modes
            )
            capacity = data.resources[res_idx].capacity
<<<<<<< HEAD
            model.add(sum(usage) <= capacity)
=======
            model.add(usage <= capacity)

    def _resource_breaks_constraints(self):
        """
        Creates constraints for renewable resources that have breaks.
        """
        model, data = self._model, self._data

        for res_idx in data.renewable_idcs + data.machine_idcs:
            for start, end in data.resources[res_idx].breaks:
                for mode_idx in data.resource2modes(res_idx):
                    step = CpoStepFunction()
                    step.set_value(0, MAX_VALUE, 1)
                    step.set_value(start, end, 0)

                    expr = cpo.forbid_extent(self._mode_vars[mode_idx], step)
                    model.add(expr)
>>>>>>> 2f27fc05

    def _timing_constraints(self):
        """
        Creates constraints based on the task graph for task variables.
        """
        model, data = self._model, self._data

        for idx1, idx2, delay in data.constraints.start_before_start:
            task_var1 = self._task_vars[idx1]
            task_var2 = self._task_vars[idx2]
            model.add(cpo.start_before_start(task_var1, task_var2, delay))

        for idx1, idx2, delay in data.constraints.start_before_end:
            task_var1 = self._task_vars[idx1]
            task_var2 = self._task_vars[idx2]
            model.add(cpo.start_before_end(task_var1, task_var2, delay))

        for idx1, idx2, delay in data.constraints.end_before_start:
            task_var1 = self._task_vars[idx1]
            task_var2 = self._task_vars[idx2]
            model.add(cpo.end_before_start(task_var1, task_var2, delay))

        for idx1, idx2, delay in data.constraints.end_before_end:
            task_var1 = self._task_vars[idx1]
            task_var2 = self._task_vars[idx2]
            model.add(cpo.end_before_end(task_var1, task_var2, delay))

    def _identical_and_different_resource_constraints(self):
        """
        Creates constraints for identical and different resources constraints.
        """
        model, data = self._model, self._data

        for idx1, idx2 in data.constraints.identical_resources:
            for mode1, modes2 in utils.identical_modes(data, idx1, idx2):
                expr1 = presence_of(self._mode_vars[mode1])
                expr2 = sum(
                    presence_of(self._mode_vars[mode2]) for mode2 in modes2
                )
                model.add(expr1 <= expr2)

        for idx1, idx2 in data.constraints.different_resources:
            for mode1, modes2 in utils.different_modes(data, idx1, idx2):
                expr1 = presence_of(self._mode_vars[mode1])
                expr2 = sum(
                    presence_of(self._mode_vars[mode2]) for mode2 in modes2
                )
                model.add(expr1 <= expr2)

    def _task_selection_constraints(self):
        """
        Creates constraints for task selection constraints.
        """
        model, data = self._model, self._data

        for idcs, trigger_idx in data.constraints.select_all_or_none:
            if trigger_idx is None:
                # This works better with presolve.
                for idx1, idx2 in pairwise(idcs):
                    var1 = self._task_vars[idx1]
                    var2 = self._task_vars[idx2]
                    expr = presence_of(var1) == presence_of(var2)
                    model.add(expr)
            else:
                triggered = presence_of(self._task_vars[trigger_idx]) == 1
                bools = [presence_of(self._task_vars[idx]) for idx in idcs]
                select_all = cpo.logical_and(var == 1 for var in bools)
                select_none = cpo.logical_and(var == 0 for var in bools)
                all_or_none = cpo.logical_or(select_all, select_none)

                model.add(cpo.if_then(triggered, all_or_none))

        for idcs, trigger_idx in data.constraints.select_at_least_one:
            trigger = (
                presence_of(self._task_vars[trigger_idx])
                if trigger_idx is not None
                else 1
            )
            presences = sum(presence_of(self._task_vars[idx]) for idx in idcs)
            model.add(trigger <= presences)

        for idcs, trigger_idx in data.constraints.select_exactly_one:
            bools = [presence_of(self._task_vars[idx]) for idx in idcs]
            exactly_one = sum(bools) == 1
            if trigger_idx is None:
                model.add(exactly_one)
            else:
                triggered = presence_of(self._task_vars[trigger_idx]) == 1
                model.add(cpo.if_then(triggered, exactly_one))

    def _consecutive_constraints(self):
        """
        Creates the consecutive constraints.
        """
        model, data = self._model, self._data

        for idx1, idx2 in data.constraints.consecutive:
            intersecting = utils.intersecting_modes(data, idx1, idx2)

            for mode1, mode2, resources in intersecting:
                res_idcs = set(resources) & set(data.machine_idcs)

                for res_idx in res_idcs:
                    seq_var = self._sequence_vars[res_idx]
                    var1 = self._mode_vars[mode1]
                    var2 = self._mode_vars[mode2]

                    model.add(cpo.previous(seq_var, var1, var2))

    def _mode_dependencies(self):
        """
        Implements the mode dependency constraints.
        """
        model, data = self._model, self._data

        for idx1, idcs2 in data.constraints.mode_dependencies:
            mode_var1 = self._mode_vars[idx1]
            modes_vars2 = [self._mode_vars[idx] for idx in idcs2]
            expr1 = presence_of(mode_var1)
            expr2 = sum(presence_of(mode2) for mode2 in modes_vars2)

            model.add(expr1 <= expr2)

    def add_constraints(self):
        """
        Adds all the constraints to the CP model.
        """
        self._job_spans_tasks()
        self._select_one_mode()
        self._machines_no_overlap_and_setup_times()
        self._renewable_capacity()
        self._non_renewable_capacity()
        self._resource_breaks_constraints()
        self._timing_constraints()
        self._identical_and_different_resource_constraints()
        self._task_selection_constraints()
        self._consecutive_constraints()
        self._mode_dependencies()<|MERGE_RESOLUTION|>--- conflicted
+++ resolved
@@ -98,11 +98,7 @@
                 if (demand := self._get_demand(mode_idx, res_idx)) > 0
             )
             capacity = data.resources[res_idx].capacity
-<<<<<<< HEAD
-            model.add(sum(pulses) <= capacity)
-=======
             model.add(pulses <= capacity)
->>>>>>> 2f27fc05
 
     def _non_renewable_capacity(self):
         """
@@ -112,20 +108,12 @@
 
         for res_idx in data.non_renewable_idcs:
             modes = data.resource2modes(res_idx)
-<<<<<<< HEAD
-            usage = [
+            usage = sum(
                 presence_of(self._mode_vars[mode_idx])
-=======
-            usage = sum(
-                cpo.presence_of(self._mode_vars[mode_idx])
->>>>>>> 2f27fc05
                 * self._get_demand(mode_idx, res_idx)
                 for mode_idx in modes
             )
             capacity = data.resources[res_idx].capacity
-<<<<<<< HEAD
-            model.add(sum(usage) <= capacity)
-=======
             model.add(usage <= capacity)
 
     def _resource_breaks_constraints(self):
@@ -143,7 +131,6 @@
 
                     expr = cpo.forbid_extent(self._mode_vars[mode_idx], step)
                     model.add(expr)
->>>>>>> 2f27fc05
 
     def _timing_constraints(self):
         """
