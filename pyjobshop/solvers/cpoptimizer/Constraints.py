--- conflicted
+++ resolved
@@ -294,25 +294,6 @@
 
             model.add(expr1 <= expr2)
 
-<<<<<<< HEAD
-    def _redundant_cumulative_constraints(self):
-        """
-        Adds redundant cumulative constraints for connected components of
-        machines.
-        """
-        model, data, variables = self._model, self._data, self._variables
-
-        for component in utils.redundant_cumulative_components(data):
-            if not (0 < len(component.machines) < data.num_machines):
-                continue
-
-            if not (0 < len(component.tasks) < data.num_tasks):
-                continue
-
-            intervals = [variables.task_vars[idx] for idx in component.tasks]
-            pulses = [cpo.pulse(interval, 1) for interval in intervals]
-            model.add(sum(pulses) <= len(component.machines))
-=======
     def _task_selection_constraints(self):
         """
         Creates constraints for task selection constraints.
@@ -344,7 +325,24 @@
             condition = presence_var_or_true(condition_idx) == 1
             presences = [presence_of(variables.task_vars[idx]) for idx in idcs]
             model.add(cpo.if_then(condition, sum(presences) == 1))
->>>>>>> 7b2619c1
+
+    def _redundant_cumulative_constraints(self):
+        """
+        Adds redundant cumulative constraints for connected components of
+        machines.
+        """
+        model, data, variables = self._model, self._data, self._variables
+
+        for component in utils.redundant_cumulative_components(data):
+            if not (0 < len(component.machines) < data.num_machines):
+                continue
+
+            if not (0 < len(component.tasks) < data.num_tasks):
+                continue
+
+            intervals = [variables.task_vars[idx] for idx in component.tasks]
+            pulses = [cpo.pulse(interval, 1) for interval in intervals]
+            model.add(sum(pulses) <= len(component.machines))
 
     def add_constraints(self):
         """
@@ -361,8 +359,5 @@
         self._consecutive_constraints()
         self._same_sequence_constraints()
         self._mode_dependencies()
-<<<<<<< HEAD
-        self._redundant_cumulative_constraints()
-=======
         self._task_selection_constraints()
->>>>>>> 7b2619c1
+        self._redundant_cumulative_constraints()