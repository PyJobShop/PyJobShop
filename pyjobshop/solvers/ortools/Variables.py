--- conflicted
+++ resolved
@@ -538,15 +538,6 @@
 
         model.clear_hints()
 
-<<<<<<< HEAD
-        for idx in range(data.num_jobs):
-            job = data.jobs[idx]
-            job_var = job_vars[idx]
-            job_tasks = [solution.tasks[task] for task in job.tasks]
-
-            job_start = min(task.start for task in job_tasks)
-            job_end = max(task.end for task in job_tasks)
-=======
         # Job related variables.
         max_tardiness = 0
         for task_idx in range(data.num_jobs):
@@ -556,7 +547,6 @@
 
             job_start = min(task.start for task in job_sol_tasks)
             job_end = max(task.end for task in job_sol_tasks)
->>>>>>> fb0c3075
             job_duration = job_end - job_start
 
             model.add_hint(job_var.start, job_start)  # type: ignore
@@ -600,15 +590,11 @@
             model.add_hint(task_var.duration, task_duration)  # type: ignore
             model.add_hint(task_var.end, sol_task.end)  # type: ignore
 
-<<<<<<< HEAD
-            if data.tasks[idx].optional:
+            if data.tasks[task_idx].optional:
                 # OR-Tools complains about adding presence hints to interval
                 # variables that are always present (i.e., non-optional tasks).
                 model.add_hint(task_var.present, sol_task.present)
 
-        for task_idx in range(data.num_tasks):
-            sol_task = solution.tasks[task_idx]
-=======
             for mode_idx in data.task2modes(task_idx):
                 mode_var = self.mode_vars[mode_idx]
                 model.add_hint(mode_var, mode_idx == sol_task.mode)
@@ -632,15 +618,13 @@
                 continue
 
             tasks = {data.modes[m].task for m in data.resource2modes(res_idx)}
-            starts = [solution.tasks[idx].start for idx in tasks]
             present_tasks = {
                 idx for idx in tasks if res_idx in sol_tasks[idx].resources
             }
->>>>>>> fb0c3075
 
             # Identify the first and last task in the sequence.
-            first = min(present_tasks, key=lambda idx: starts[idx])
-            last = max(present_tasks, key=lambda idx: starts[idx])
+            first = min(present_tasks, key=lambda idx: sol_tasks[idx].start)
+            last = max(present_tasks, key=lambda idx: sol_tasks[idx].start)
 
             for (idx1, idx2), arc in seq_var.arcs.items():
                 if idx1 == seq_var.DUMMY and idx2 == seq_var.DUMMY:
@@ -657,7 +641,7 @@
                     hint = (
                         idx1 in present_tasks
                         and idx2 in present_tasks
-                        and starts[idx1] < starts[idx2]
+                        and sol_tasks[idx1].start < sol_tasks[idx2].start
                     )
 
                 model.add_hint(arc, hint)