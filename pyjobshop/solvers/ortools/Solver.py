from ortools.sat.python.cp_model import CpModel, CpSolver

from pyjobshop.ProblemData import ProblemData
from pyjobshop.Result import Result, SolveStatus
from pyjobshop.Solution import Solution, TaskData

from .Constraints import Constraints
from .Objective import Objective
from .Variables import Variables


class Solver:
    """
    Wrapper around the OR-Tools CP model.

    Parameters
    ----------
    data
        The problem data instance.
    """

    def __init__(self, data: ProblemData):
        self._data = data

        self._model = CpModel()
        self._variables = Variables(self._model, data)
        self._constraints = Constraints(self._model, data, self._variables)
        self._objective = Objective(self._model, data, self._variables)

        self._constraints.add_constraints()
        self._objective.add_objective()

    def _get_solve_status(self, status: str):
        if status == "OPTIMAL":
            return SolveStatus.OPTIMAL
        elif status == "FEASIBLE":
            return SolveStatus.FEASIBLE
        elif status == "INFEASIBLE":
            return SolveStatus.INFEASIBLE
        elif status == "MODEL_INVALID":
            return SolveStatus.UNKNOWN
        else:
            return SolveStatus.TIME_LIMIT

    def _convert_to_solution(self, cp_solver: CpSolver) -> Solution:
        """
        Converts a result from OR-Tools to a Solution object.
        """
        tasks = []
<<<<<<< HEAD
        for task_idx, mode_vars in enumerate(self._variables.mode_vars):
            task_var = self._variables.task_vars[task_idx]

            if not cp_solver.value(task_var.present):
                tasks.append(TaskData(0, [], 0, 0, present=False))
                continue

            for mode_idx, mode_var in mode_vars.items():
=======

        for task_idx in range(self._data.num_tasks):
            modes = self._data.task2modes(task_idx)

            for mode_idx in modes:
                mode_var = self._variables.mode_vars[mode_idx]

>>>>>>> c87d7e41
                if cp_solver.value(mode_var):  # selected mode
                    task_var = self._variables.task_vars[task_idx]
                    start = cp_solver.value(task_var.start)
                    end = cp_solver.value(task_var.end)
                    mode = self._data.modes[mode_idx]
                    tasks.append(
                        TaskData(mode_idx, mode.resources, start, end)
                    )

        return Solution(tasks)

    def solve(
        self,
        time_limit: float = float("inf"),
        display: bool = False,
        num_workers: int | None = None,
        initial_solution: Solution | None = None,
        **kwargs,
    ) -> Result:
        """
        Solves the given problem data instance with Google OR-Tools.

        Parameters
        ----------
        time_limit
            The time limit for the solver in seconds.
        display
            Whether to display the solver output. Default ``False``.
        num_workers
            The number of workers to use for parallel solving. If not set, all
            available CPU cores are used.
        initial_solution
            Initial solution to start the solver from. Default is no solution.
        kwargs
            Additional parameters passed to the solver.

        Returns
        -------
        Result
            A Result object containing the best found solution and additional
            information about the solver run.
        """
        if initial_solution is not None:
            self._variables.warmstart(initial_solution)

        params = {
            "max_time_in_seconds": time_limit,
            "log_search_progress": display,
            # 0 means using all available CPU cores.
            "num_workers": num_workers if num_workers is not None else 0,
        }
        params.update(kwargs)  # this will override existing parameters!

        cp_solver = CpSolver()
        for key, value in params.items():
            setattr(cp_solver.parameters, key, value)

        status_code = cp_solver.solve(self._model)
        status = cp_solver.status_name(status_code)
        objective_value = cp_solver.objective_value

        if status in ["OPTIMAL", "FEASIBLE"]:
            solution = self._convert_to_solution(cp_solver)
        else:
            # No feasible solution found due to infeasibility or time limit.
            solution = Solution([])
            objective_value = float("inf")

        return Result(
            objective=objective_value,
            lower_bound=cp_solver.best_objective_bound,
            status=self._get_solve_status(status),
            runtime=cp_solver.wall_time,
            best=solution,
        )<|MERGE_RESOLUTION|>--- conflicted
+++ resolved
@@ -47,24 +47,16 @@
         Converts a result from OR-Tools to a Solution object.
         """
         tasks = []
-<<<<<<< HEAD
-        for task_idx, mode_vars in enumerate(self._variables.mode_vars):
+        for task_idx in range(self._data.num_tasks):
             task_var = self._variables.task_vars[task_idx]
 
             if not cp_solver.value(task_var.present):
                 tasks.append(TaskData(0, [], 0, 0, present=False))
                 continue
 
-            for mode_idx, mode_var in mode_vars.items():
-=======
-
-        for task_idx in range(self._data.num_tasks):
-            modes = self._data.task2modes(task_idx)
-
-            for mode_idx in modes:
+            for mode_idx in self._data.task2modes(task_idx):
                 mode_var = self._variables.mode_vars[mode_idx]
 
->>>>>>> c87d7e41
                 if cp_solver.value(mode_var):  # selected mode
                     task_var = self._variables.task_vars[task_idx]
                     start = cp_solver.value(task_var.start)
