from ortools.sat.python.cp_model import CpModel, LinearExpr

import pyjobshop.solvers.utils as utils
from pyjobshop.ProblemData import ProblemData

from .Variables import Variables


class Objective:
    """
    Builds the objective expressions of the OR-Tools model.
    """

    def __init__(
        self, model: CpModel, data: ProblemData, variables: Variables
    ):
        self._model = model
        self._data = data
        self._variables = variables

<<<<<<< HEAD
    def _makespan_expr(self) -> LinearExprT:
        """
        Returns an expression representing the makespan of the model.
        """
        if not self._variables.task_vars:
            return LinearExpr.constant(0)

        makespan = self._model.new_int_var(0, MAX_VALUE, "makespan")
        completion_times = []

        for var in self._variables.task_vars:
            # When the task is absent, it should not restrict the makespan.
            task_end = self._model.new_int_var(0, MAX_VALUE, "")
            expr = task_end == var.end
            self._model.add(expr).only_enforce_if(var.present)

            completion_times.append(task_end)

        self._model.add_max_equality(makespan, completion_times)
        return makespan

    def _tardy_jobs_expr(self) -> LinearExprT:
        """
        Returns an expression representing the number of tardy jobs.
        """
        model, data = self._model, self._data
        is_tardy_vars = []

        for job, job_var in zip(data.jobs, self._variables.job_vars):
            assert job.due_date is not None
            is_tardy = model.new_bool_var(f"is_tardy_{job}")
            model.add(job_var.end > job.due_date).only_enforce_if(is_tardy)
            model.add(job_var.end <= job.due_date).only_enforce_if(~is_tardy)
            is_tardy_vars.append(is_tardy)

        weights = [job.weight for job in data.jobs]
        return LinearExpr.weighted_sum(is_tardy_vars, weights)

    def _total_flow_time_expr(self) -> LinearExprT:
=======
    def add_objective(self):
>>>>>>> fb0c3075
        """
        Adds the objective expression to the CP model.
        """
        data, variables, objective = (
            self._data,
            self._variables,
            self._data.objective,
        )
        job_weights = [job.weight for job in data.jobs]
        expr = 0

        def weighted_sum(variables, weights):
            return LinearExpr.weighted_sum(variables, weights)

        if (obj_weight := objective.weight_makespan) > 0:
            expr += obj_weight * variables.makespan_var

        if (obj_weight := objective.weight_tardy_jobs) > 0:
            is_tardy_vars = variables.is_tardy_vars
            expr += obj_weight * weighted_sum(is_tardy_vars, job_weights)

        if (obj_weight := objective.weight_total_flow_time) > 0:
            flow_time_vars = variables.flow_time_vars
            expr += obj_weight * weighted_sum(flow_time_vars, job_weights)

        if (obj_weight := objective.weight_total_tardiness) > 0:
            tardiness_vars = variables.tardiness_vars
            expr += obj_weight * weighted_sum(tardiness_vars, job_weights)

        if (obj_weight := objective.weight_total_earliness) > 0:
            earliness_vars = variables.earliness_vars
            expr += obj_weight * weighted_sum(earliness_vars, job_weights)

        if (obj_weight := objective.weight_max_tardiness) > 0:
            expr += obj_weight * variables.max_tardiness_var

        if (obj_weight := objective.weight_total_setup_time) > 0:
            data = self._data
            setup_times = utils.setup_times_matrix(data)
            setup_time_vars = []

            for res_idx in data.machine_idcs:
                seq_var = variables.sequence_vars[res_idx]
                if not seq_var.is_active:
                    continue

                for (idx1, idx2), arc in seq_var.arcs.items():
                    if idx1 == seq_var.DUMMY or idx2 == seq_var.DUMMY:
                        continue

                    setup = (
                        setup_times[res_idx, idx1, idx2]
                        if setup_times is not None
                        else 0
                    )
                    setup_time_vars.append(arc * setup)

            expr += obj_weight * LinearExpr.sum(setup_time_vars)

        self._model.minimize(expr)<|MERGE_RESOLUTION|>--- conflicted
+++ resolved
@@ -18,49 +18,7 @@
         self._data = data
         self._variables = variables
 
-<<<<<<< HEAD
-    def _makespan_expr(self) -> LinearExprT:
-        """
-        Returns an expression representing the makespan of the model.
-        """
-        if not self._variables.task_vars:
-            return LinearExpr.constant(0)
-
-        makespan = self._model.new_int_var(0, MAX_VALUE, "makespan")
-        completion_times = []
-
-        for var in self._variables.task_vars:
-            # When the task is absent, it should not restrict the makespan.
-            task_end = self._model.new_int_var(0, MAX_VALUE, "")
-            expr = task_end == var.end
-            self._model.add(expr).only_enforce_if(var.present)
-
-            completion_times.append(task_end)
-
-        self._model.add_max_equality(makespan, completion_times)
-        return makespan
-
-    def _tardy_jobs_expr(self) -> LinearExprT:
-        """
-        Returns an expression representing the number of tardy jobs.
-        """
-        model, data = self._model, self._data
-        is_tardy_vars = []
-
-        for job, job_var in zip(data.jobs, self._variables.job_vars):
-            assert job.due_date is not None
-            is_tardy = model.new_bool_var(f"is_tardy_{job}")
-            model.add(job_var.end > job.due_date).only_enforce_if(is_tardy)
-            model.add(job_var.end <= job.due_date).only_enforce_if(~is_tardy)
-            is_tardy_vars.append(is_tardy)
-
-        weights = [job.weight for job in data.jobs]
-        return LinearExpr.weighted_sum(is_tardy_vars, weights)
-
-    def _total_flow_time_expr(self) -> LinearExprT:
-=======
     def add_objective(self):
->>>>>>> fb0c3075
         """
         Adds the objective expression to the CP model.
         """
