--- conflicted
+++ resolved
@@ -30,14 +30,13 @@
         """
         Returns an expression representing the makespan of the model.
         """
-<<<<<<< HEAD
-        makespan = self._model.new_int_var(0, self._data.horizon, "makespan")
+        makespan = self._model.new_int_var(0, MAX_VALUE, "makespan")
         completion_times = []
 
         for task, var in zip(self._data.tasks, self._task_vars):
             if task.optional:
                 # When the task is absent, it should not restrict the makespan.
-                task_end = self._model.new_int_var(0, self._data.horizon, "")
+                task_end = self._model.new_int_var(0, MAX_VALUE, "")
                 expr = task_end == var.end
                 self._model.add(expr).only_enforce_if(var.present)
             else:
@@ -45,10 +44,6 @@
 
             completion_times.append(task_end)
 
-=======
-        makespan = self._model.new_int_var(0, MAX_VALUE, "makespan")
-        completion_times = [var.end for var in self._task_vars]
->>>>>>> 3b84e713
         self._model.add_max_equality(makespan, completion_times)
         return makespan
 
