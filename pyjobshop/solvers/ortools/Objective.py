from ortools.sat.python.cp_model import (
    CpModel,
    LinearExpr,
    LinearExprT,
)

import pyjobshop.solvers.utils as utils
from pyjobshop.ProblemData import Objective as ObjectiveData
from pyjobshop.ProblemData import ProblemData

from .Variables import Variables


class Objective:
    """
    Builds the objective expressions of the OR-Tools model.
    """

    def __init__(
        self, model: CpModel, data: ProblemData, variables: Variables
    ):
        self._model = model
        self._data = data
        self._variables = variables

<<<<<<< HEAD
=======
    def _makespan_expr(self) -> LinearExprT:
        """
        Returns an expression representing the makespan of the model.
        """
        if not self._variables.task_vars:
            return LinearExpr.constant(0)

        makespan = self._model.new_int_var(0, MAX_VALUE, "makespan")
        completion_times = [var.end for var in self._variables.task_vars]
        self._model.add_max_equality(makespan, completion_times)
        return makespan

    def _tardy_jobs_expr(self) -> LinearExprT:
        """
        Returns an expression representing the number of tardy jobs.
        """
        model, data = self._model, self._data
        is_tardy_vars = []

        for job, job_var in zip(data.jobs, self._variables.job_vars):
            assert job.due_date is not None
            is_tardy = model.new_bool_var(f"is_tardy_{job}")
            model.add(job_var.end > job.due_date).only_enforce_if(is_tardy)
            model.add(job_var.end <= job.due_date).only_enforce_if(~is_tardy)
            is_tardy_vars.append(is_tardy)

        weights = [job.weight for job in data.jobs]
        return LinearExpr.weighted_sum(is_tardy_vars, weights)

    def _total_flow_time_expr(self) -> LinearExprT:
        """
        Returns an expression representing the total flow time of jobs.
        """
        model, data = self._model, self._data
        flow_time_vars = []

        for job, var in zip(data.jobs, self._variables.job_vars):
            flow_time = model.new_int_var(0, MAX_VALUE, f"flow_time_{job}")
            model.add_max_equality(flow_time, [0, var.end - job.release_date])
            flow_time_vars.append(flow_time)

        weights = [job.weight for job in data.jobs]
        return LinearExpr.weighted_sum(flow_time_vars, weights)

    def _total_tardiness_expr(self) -> LinearExprT:
        """
        Returns an expression representing the total tardiness of jobs.
        """
        model, data = self._model, self._data
        tardiness_vars = []

        for job, var in zip(data.jobs, self._variables.job_vars):
            assert job.due_date is not None
            tardiness = model.new_int_var(0, MAX_VALUE, f"tardiness_{job}")
            model.add_max_equality(tardiness, [0, var.end - job.due_date])
            tardiness_vars.append(tardiness)

        weights = [job.weight for job in data.jobs]
        return LinearExpr.weighted_sum(tardiness_vars, weights)

    def _total_earliness_expr(self) -> LinearExprT:
        """
        Returns an expression representing the total earliness of jobs.
        """
        model, data = self._model, self._data
        earliness_vars = []

        for job, var in zip(data.jobs, self._variables.job_vars):
            assert job.due_date is not None
            earliness = model.new_int_var(0, MAX_VALUE, f"earliness_{job}")
            model.add_max_equality(earliness, [0, job.due_date - var.end])
            earliness_vars.append(earliness)

        weights = [job.weight for job in data.jobs]
        return LinearExpr.weighted_sum(earliness_vars, weights)

    def _max_tardiness_expr(self) -> LinearExprT:
        """
        Returns an expression representing the maximum tardiness of jobs.
        """
        model, data = self._model, self._data
        tardiness_vars = []

        for job, var in zip(data.jobs, self._variables.job_vars):
            assert job.due_date is not None
            tardiness = model.new_int_var(0, MAX_VALUE, f"tardiness_{job}")
            model.add_max_equality(tardiness, [0, var.end - job.due_date])
            tardiness_vars.append(job.weight * tardiness)

        max_tardiness = model.new_int_var(0, MAX_VALUE, "max_tardiness")
        model.add_max_equality(max_tardiness, tardiness_vars)
        return max_tardiness

    def _total_setup_time_expr(self) -> LinearExprT:
        """
        Returns an expression representing the total setup time of tasks.
        """
        data, variables = self._data, self._variables
        setup_times = utils.setup_times_matrix(data)

        setup_time_vars = []
        for res_idx in data.machine_idcs:
            seq_var = variables.sequence_vars[res_idx]
            if not seq_var.is_active:
                continue

            for task_idx1 in range(data.num_tasks):
                for task_idx2 in range(data.num_tasks):
                    var1 = variables.assign_vars.get((task_idx1, res_idx))
                    var2 = variables.assign_vars.get((task_idx2, res_idx))
                    if not (var1 and var2):
                        continue

                    setup = (
                        setup_times[res_idx, task_idx1, task_idx2]
                        if setup_times is not None
                        else 0
                    )
                    arc_selected = seq_var.arcs[task_idx1, task_idx2]
                    setup_time_vars.append(arc_selected * setup)

        return LinearExpr.sum(setup_time_vars)

>>>>>>> ab3b45a7
    def _objective_expr(self, objective: ObjectiveData) -> LinearExprT:
        """
        Returns the expression corresponding to the given objective.
        """
<<<<<<< HEAD
        variables = self._variables
        job_weights = [job.weight for job in self._data.jobs]
        exprs = []

        if objective.weight_makespan > 0:
            exprs += [objective.weight_makespan * variables.makespan_var]

        if objective.weight_tardy_jobs > 0:
            exprs += [
                objective.weight_tardy_jobs
                * LinearExpr.weighted_sum(variables.is_tardy_vars, job_weights)
            ]

        if objective.weight_total_flow_time > 0:
            exprs += [
                objective.weight_total_flow_time
                * LinearExpr.weighted_sum(
                    variables.flow_time_vars, job_weights
                )
            ]

        if objective.weight_total_tardiness > 0:
            exprs += [
                objective.weight_total_tardiness
                * LinearExpr.weighted_sum(
                    variables.tardiness_vars, job_weights
                )
            ]

        if objective.weight_total_earliness > 0:
            exprs += [
                objective.weight_total_earliness
                * LinearExpr.weighted_sum(
                    variables.earliness_vars, job_weights
                )
            ]

        if objective.weight_max_tardiness > 0:
            exprs += [
                objective.weight_max_tardiness * variables.max_tardiness_var
            ]

        if objective.weight_max_lateness > 0:
            exprs += [
                objective.weight_max_lateness * variables.max_lateness_var
            ]

        if objective.weight_total_setup_time > 0:
            data = self._data
            setup_times = utils.setup_times_matrix(data)
            setup_time_vars = []
            for res_idx in data.machine_idcs:
                seq_var = variables.sequence_vars[res_idx]
                if not seq_var.is_active:
                    continue

                for task_idx1 in range(data.num_tasks):
                    for task_idx2 in range(data.num_tasks):
                        var1 = variables.assign_vars.get((task_idx1, res_idx))
                        var2 = variables.assign_vars.get((task_idx2, res_idx))
                        if not (var1 and var2):
                            continue

                        setup = (
                            setup_times[res_idx, task_idx1, task_idx2]
                            if setup_times is not None
                            else 0
                        )
                        arc_selected = seq_var.arcs[task_idx1, task_idx2]
                        setup_time_vars.append(arc_selected * setup)

            exprs += [
                objective.weight_total_setup_time
                * LinearExpr.sum(setup_time_vars)
            ]

=======
        items = [
            (objective.weight_makespan, self._makespan_expr),
            (objective.weight_tardy_jobs, self._tardy_jobs_expr),
            (objective.weight_total_tardiness, self._total_tardiness_expr),
            (objective.weight_total_flow_time, self._total_flow_time_expr),
            (objective.weight_total_earliness, self._total_earliness_expr),
            (objective.weight_max_tardiness, self._max_tardiness_expr),
            (objective.weight_total_setup_time, self._total_setup_time_expr),
        ]
        exprs = [weight * expr() for weight, expr in items if weight > 0]
>>>>>>> ab3b45a7
        return LinearExpr.sum(exprs)

    def add_objective(self):
        """
        Adds the objective expression to the CP model.
        """
        obj_expr = self._objective_expr(self._data.objective)
        self._model.minimize(obj_expr)<|MERGE_RESOLUTION|>--- conflicted
+++ resolved
@@ -23,137 +23,10 @@
         self._data = data
         self._variables = variables
 
-<<<<<<< HEAD
-=======
-    def _makespan_expr(self) -> LinearExprT:
-        """
-        Returns an expression representing the makespan of the model.
-        """
-        if not self._variables.task_vars:
-            return LinearExpr.constant(0)
-
-        makespan = self._model.new_int_var(0, MAX_VALUE, "makespan")
-        completion_times = [var.end for var in self._variables.task_vars]
-        self._model.add_max_equality(makespan, completion_times)
-        return makespan
-
-    def _tardy_jobs_expr(self) -> LinearExprT:
-        """
-        Returns an expression representing the number of tardy jobs.
-        """
-        model, data = self._model, self._data
-        is_tardy_vars = []
-
-        for job, job_var in zip(data.jobs, self._variables.job_vars):
-            assert job.due_date is not None
-            is_tardy = model.new_bool_var(f"is_tardy_{job}")
-            model.add(job_var.end > job.due_date).only_enforce_if(is_tardy)
-            model.add(job_var.end <= job.due_date).only_enforce_if(~is_tardy)
-            is_tardy_vars.append(is_tardy)
-
-        weights = [job.weight for job in data.jobs]
-        return LinearExpr.weighted_sum(is_tardy_vars, weights)
-
-    def _total_flow_time_expr(self) -> LinearExprT:
-        """
-        Returns an expression representing the total flow time of jobs.
-        """
-        model, data = self._model, self._data
-        flow_time_vars = []
-
-        for job, var in zip(data.jobs, self._variables.job_vars):
-            flow_time = model.new_int_var(0, MAX_VALUE, f"flow_time_{job}")
-            model.add_max_equality(flow_time, [0, var.end - job.release_date])
-            flow_time_vars.append(flow_time)
-
-        weights = [job.weight for job in data.jobs]
-        return LinearExpr.weighted_sum(flow_time_vars, weights)
-
-    def _total_tardiness_expr(self) -> LinearExprT:
-        """
-        Returns an expression representing the total tardiness of jobs.
-        """
-        model, data = self._model, self._data
-        tardiness_vars = []
-
-        for job, var in zip(data.jobs, self._variables.job_vars):
-            assert job.due_date is not None
-            tardiness = model.new_int_var(0, MAX_VALUE, f"tardiness_{job}")
-            model.add_max_equality(tardiness, [0, var.end - job.due_date])
-            tardiness_vars.append(tardiness)
-
-        weights = [job.weight for job in data.jobs]
-        return LinearExpr.weighted_sum(tardiness_vars, weights)
-
-    def _total_earliness_expr(self) -> LinearExprT:
-        """
-        Returns an expression representing the total earliness of jobs.
-        """
-        model, data = self._model, self._data
-        earliness_vars = []
-
-        for job, var in zip(data.jobs, self._variables.job_vars):
-            assert job.due_date is not None
-            earliness = model.new_int_var(0, MAX_VALUE, f"earliness_{job}")
-            model.add_max_equality(earliness, [0, job.due_date - var.end])
-            earliness_vars.append(earliness)
-
-        weights = [job.weight for job in data.jobs]
-        return LinearExpr.weighted_sum(earliness_vars, weights)
-
-    def _max_tardiness_expr(self) -> LinearExprT:
-        """
-        Returns an expression representing the maximum tardiness of jobs.
-        """
-        model, data = self._model, self._data
-        tardiness_vars = []
-
-        for job, var in zip(data.jobs, self._variables.job_vars):
-            assert job.due_date is not None
-            tardiness = model.new_int_var(0, MAX_VALUE, f"tardiness_{job}")
-            model.add_max_equality(tardiness, [0, var.end - job.due_date])
-            tardiness_vars.append(job.weight * tardiness)
-
-        max_tardiness = model.new_int_var(0, MAX_VALUE, "max_tardiness")
-        model.add_max_equality(max_tardiness, tardiness_vars)
-        return max_tardiness
-
-    def _total_setup_time_expr(self) -> LinearExprT:
-        """
-        Returns an expression representing the total setup time of tasks.
-        """
-        data, variables = self._data, self._variables
-        setup_times = utils.setup_times_matrix(data)
-
-        setup_time_vars = []
-        for res_idx in data.machine_idcs:
-            seq_var = variables.sequence_vars[res_idx]
-            if not seq_var.is_active:
-                continue
-
-            for task_idx1 in range(data.num_tasks):
-                for task_idx2 in range(data.num_tasks):
-                    var1 = variables.assign_vars.get((task_idx1, res_idx))
-                    var2 = variables.assign_vars.get((task_idx2, res_idx))
-                    if not (var1 and var2):
-                        continue
-
-                    setup = (
-                        setup_times[res_idx, task_idx1, task_idx2]
-                        if setup_times is not None
-                        else 0
-                    )
-                    arc_selected = seq_var.arcs[task_idx1, task_idx2]
-                    setup_time_vars.append(arc_selected * setup)
-
-        return LinearExpr.sum(setup_time_vars)
-
->>>>>>> ab3b45a7
     def _objective_expr(self, objective: ObjectiveData) -> LinearExprT:
         """
         Returns the expression corresponding to the given objective.
         """
-<<<<<<< HEAD
         variables = self._variables
         job_weights = [job.weight for job in self._data.jobs]
         exprs = []
@@ -196,11 +69,6 @@
                 objective.weight_max_tardiness * variables.max_tardiness_var
             ]
 
-        if objective.weight_max_lateness > 0:
-            exprs += [
-                objective.weight_max_lateness * variables.max_lateness_var
-            ]
-
         if objective.weight_total_setup_time > 0:
             data = self._data
             setup_times = utils.setup_times_matrix(data)
@@ -230,18 +98,6 @@
                 * LinearExpr.sum(setup_time_vars)
             ]
 
-=======
-        items = [
-            (objective.weight_makespan, self._makespan_expr),
-            (objective.weight_tardy_jobs, self._tardy_jobs_expr),
-            (objective.weight_total_tardiness, self._total_tardiness_expr),
-            (objective.weight_total_flow_time, self._total_flow_time_expr),
-            (objective.weight_total_earliness, self._total_earliness_expr),
-            (objective.weight_max_tardiness, self._max_tardiness_expr),
-            (objective.weight_total_setup_time, self._total_setup_time_expr),
-        ]
-        exprs = [weight * expr() for weight, expr in items if weight > 0]
->>>>>>> ab3b45a7
         return LinearExpr.sum(exprs)
 
     def add_objective(self):
