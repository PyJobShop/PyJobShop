from itertools import product

from ortools.sat.python.cp_model import (
    CpModel,
    LinearExpr,
    LinearExprT,
)

import pyjobshop.solvers.utils as utils
from pyjobshop.constants import MAX_VALUE
from pyjobshop.ProblemData import Machine, ProblemData
from pyjobshop.ProblemData import Objective as DataObjective

from .Variables import Variables


class Objective:
    """
    Builds the objective expressions of the OR-Tools model.
    """

    def __init__(
        self, model: CpModel, data: ProblemData, variables: Variables
    ):
        self._model = model
        self._data = data
        self._variables = variables

    def _makespan_expr(self) -> LinearExprT:
        """
        Returns an expression representing the makespan of the model.
        """
        makespan = self._model.new_int_var(0, MAX_VALUE, "makespan")
<<<<<<< HEAD
        completion_times = []

        for task, var in zip(self._data.tasks, self._variables.task_vars):
            if task.optional:
                # When the task is absent, it should not restrict the makespan.
                task_end = self._model.new_int_var(0, MAX_VALUE, "")
                expr = task_end == var.end
                self._model.add(expr).only_enforce_if(var.present)
            else:
                task_end = var.end

            completion_times.append(task_end)

=======
        completion_times = [var.end for var in self._variables.task_vars]
>>>>>>> e3f17608
        self._model.add_max_equality(makespan, completion_times)
        return makespan

    def _tardy_jobs_expr(self) -> LinearExprT:
        """
        Returns an expression representing the number of tardy jobs.
        """
        model, data = self._model, self._data
        is_tardy_vars = []

        for job, job_var in zip(data.jobs, self._variables.job_vars):
            assert job.due_date is not None
            is_tardy = model.new_bool_var(f"is_tardy_{job}")
            model.add(job_var.end > job.due_date).only_enforce_if(is_tardy)
            model.add(job_var.end <= job.due_date).only_enforce_if(~is_tardy)
            is_tardy_vars.append(is_tardy)

        weights = [job.weight for job in data.jobs]
        return LinearExpr.weighted_sum(is_tardy_vars, weights)

    def _total_flow_time_expr(self) -> LinearExprT:
        """
        Returns an expression representing the total flow time of jobs.
        """
        model, data = self._model, self._data
        flow_time_vars = []

        for job, var in zip(data.jobs, self._variables.job_vars):
            flow_time = model.new_int_var(0, MAX_VALUE, f"flow_time_{job}")
            model.add_max_equality(flow_time, [0, var.end - job.release_date])
            flow_time_vars.append(flow_time)

        weights = [job.weight for job in data.jobs]
        return LinearExpr.weighted_sum(flow_time_vars, weights)

    def _total_tardiness_expr(self) -> LinearExprT:
        """
        Returns an expression representing the total tardiness of jobs.
        """
        model, data = self._model, self._data
        tardiness_vars = []

        for job, var in zip(data.jobs, self._variables.job_vars):
            assert job.due_date is not None
            tardiness = model.new_int_var(0, MAX_VALUE, f"tardiness_{job}")
            model.add_max_equality(tardiness, [0, var.end - job.due_date])
            tardiness_vars.append(tardiness)

        weights = [job.weight for job in data.jobs]
        return LinearExpr.weighted_sum(tardiness_vars, weights)

    def _total_earliness_expr(self) -> LinearExprT:
        """
        Returns an expression representing the total earliness of jobs.
        """
        model, data = self._model, self._data
        earliness_vars = []

        for job, var in zip(data.jobs, self._variables.job_vars):
            assert job.due_date is not None
            earliness = model.new_int_var(0, MAX_VALUE, f"earliness_{job}")
            model.add_max_equality(earliness, [0, job.due_date - var.end])
            earliness_vars.append(earliness)

        weights = [job.weight for job in data.jobs]
        return LinearExpr.weighted_sum(earliness_vars, weights)

    def _max_tardiness_expr(self) -> LinearExprT:
        """
        Returns an expression representing the maximum tardiness of jobs.
        """
        model, data = self._model, self._data
        tardiness_vars = []

        for job, var in zip(data.jobs, self._variables.job_vars):
            assert job.due_date is not None
            tardiness = model.new_int_var(0, MAX_VALUE, f"tardiness_{job}")
            model.add_max_equality(tardiness, [0, var.end - job.due_date])
            tardiness_vars.append(job.weight * tardiness)

        max_tardiness = model.new_int_var(0, MAX_VALUE, "max_tardiness")
        model.add_max_equality(max_tardiness, tardiness_vars)
        return max_tardiness

    def _max_lateness_expr(self) -> LinearExprT:
        """
        Returns an expression representing the maximum tardiness of jobs.
        """
        model, data = self._model, self._data
        lateness_vars = []

        for job, var in zip(data.jobs, self._variables.job_vars):
            assert job.due_date is not None
            lateness = model.new_int_var(
                -MAX_VALUE, MAX_VALUE, f"lateness_{job}"
            )
            model.add(lateness == var.end - job.due_date)
            lateness_vars.append(job.weight * lateness)

        max_lateness = model.new_int_var(-MAX_VALUE, MAX_VALUE, "max_lateness")
        model.add_max_equality(max_lateness, lateness_vars)
        return max_lateness

    def _total_setup_time_expr(self) -> LinearExprT:
        """
        Returns an expression representing the total setup time of tasks.
        """
        data, variables = self._data, self._variables
        setup_times = utils.setup_times_matrix(data)

        setup_time_vars = []
        for res_idx, resource in enumerate(data.resources):
            if not isinstance(resource, Machine):
                continue

<<<<<<< HEAD
            seq_var = self._variables.sequence_vars[res_idx]
=======
            seq_var = variables.sequence_vars[res_idx]
>>>>>>> e3f17608
            if not seq_var.is_active:
                continue

            for idx1, idx2 in product(range(data.num_tasks), repeat=2):
                var1 = variables.assign_vars.get((idx1, res_idx))
                var2 = variables.assign_vars.get((idx2, res_idx))
                if not (var1 and var2):
                    continue

                setup = (
                    setup_times[res_idx, idx1, idx2]
                    if setup_times is not None
                    else 0
                )
                arc_selected = seq_var.arcs[idx1, idx2]
                setup_time_vars.append(arc_selected * setup)

        return LinearExpr.sum(setup_time_vars)

    def _objective_expr(self, objective: DataObjective) -> LinearExprT:
        """
        Returns the expression corresponding to the given objective.
        """
        items = [
            (objective.weight_makespan, self._makespan_expr),
            (objective.weight_tardy_jobs, self._tardy_jobs_expr),
            (objective.weight_total_tardiness, self._total_tardiness_expr),
            (objective.weight_total_flow_time, self._total_flow_time_expr),
            (objective.weight_total_earliness, self._total_earliness_expr),
            (objective.weight_max_tardiness, self._max_tardiness_expr),
            (objective.weight_max_lateness, self._max_lateness_expr),
            (objective.weight_total_setup_time, self._total_setup_time_expr),
        ]
        exprs = [weight * expr() for weight, expr in items if weight > 0]
        return LinearExpr.sum(exprs)

    def add_objective(self):
        """
        Adds the objective expression to the CP model.
        """
        obj_expr = self._objective_expr(self._data.objective)
        self._model.minimize(obj_expr)<|MERGE_RESOLUTION|>--- conflicted
+++ resolved
@@ -31,7 +31,6 @@
         Returns an expression representing the makespan of the model.
         """
         makespan = self._model.new_int_var(0, MAX_VALUE, "makespan")
-<<<<<<< HEAD
         completion_times = []
 
         for task, var in zip(self._data.tasks, self._variables.task_vars):
@@ -45,9 +44,6 @@
 
             completion_times.append(task_end)
 
-=======
-        completion_times = [var.end for var in self._variables.task_vars]
->>>>>>> e3f17608
         self._model.add_max_equality(makespan, completion_times)
         return makespan
 
@@ -163,11 +159,7 @@
             if not isinstance(resource, Machine):
                 continue
 
-<<<<<<< HEAD
-            seq_var = self._variables.sequence_vars[res_idx]
-=======
             seq_var = variables.sequence_vars[res_idx]
->>>>>>> e3f17608
             if not seq_var.is_active:
                 continue
 
