--- conflicted
+++ resolved
@@ -31,10 +31,9 @@
         Returns an expression representing the makespan of the model.
         """
         makespan = self._model.new_int_var(0, MAX_VALUE, "makespan")
-<<<<<<< HEAD
         completion_times = []
 
-        for task, var in zip(self._data.tasks, self._task_vars):
+        for task, var in zip(self._data.tasks, self._variables.task_vars):
             if task.optional:
                 # When the task is absent, it should not restrict the makespan.
                 task_end = self._model.new_int_var(0, MAX_VALUE, "")
@@ -45,9 +44,6 @@
 
             completion_times.append(task_end)
 
-=======
-        completion_times = [var.end for var in self._variables.task_vars]
->>>>>>> a1985679
         self._model.add_max_equality(makespan, completion_times)
         return makespan
 
