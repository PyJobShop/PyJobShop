--- conflicted
+++ resolved
@@ -33,13 +33,12 @@
         model, data, variables = self._model, self._data, self._variables
 
         for idx, job in enumerate(data.jobs):
-<<<<<<< HEAD
-            job_var = self._job_vars[idx]
-            task_starts = []
-            task_ends = []
+            job_var = variables.job_vars[idx]
+            starts = []
+            ends = []
 
             for task in job.tasks:
-                task_var = self._task_vars[task]
+                task_var = variables.task_vars[task]
 
                 if data.tasks[task].optional:
                     # When tasks are absent, they should not restrict the job's
@@ -56,47 +55,14 @@
                     task_start = task_var.start
                     task_end = task_var.end
 
-                task_starts.append(task_start)
-                task_ends.append(task_end)
-=======
-            job_var = variables.job_vars[idx]
-            starts = [variables.task_vars[task].start for task in job.tasks]
-            ends = [variables.task_vars[task].end for task in job.tasks]
->>>>>>> a1985679
+                starts.append(task_start)
+                ends.append(task_end)
 
             model.add_min_equality(job_var.start, starts)
             model.add_max_equality(job_var.end, ends)
 
     def _select_one_mode(self):
         """
-<<<<<<< HEAD
-        Selects one mode for each task if and only if the task is present,
-        and synchronizes the selected mode variable with the task variable.
-        """
-        model, data = self._model, self._data
-        task2modes = utils.task2modes(data)
-
-        for task in range(data.num_tasks):
-            task_var = self._task_vars[task]
-
-            # Select one mode if and only if task is present.
-            presences = [self._mode_vars[m].present for m in task2modes[task]]
-            model.add(sum(presences) == task_var.present)
-
-            for mode in task2modes[task]:
-                # Synchronize task var with mode var if both are present.
-                mode_var = self._mode_vars[mode]
-                both_present = [task_var.present, mode_var.present]
-
-                sync_start = task_var.start == mode_var.start
-                model.add(sync_start).only_enforce_if(both_present)
-
-                sync_duration = task_var.duration == mode_var.duration
-                model.add(sync_duration).only_enforce_if(both_present)
-
-                sync_end = task_var.end == mode_var.end
-                model.add(sync_end).only_enforce_if(both_present)
-=======
         Selects one mode for each task, ensuring that each task obtains the
         correct duration, is assigned to a set of resources, and demands are
         correctly set.
@@ -106,7 +72,7 @@
         for task_idx in range(data.num_tasks):
             task_var = variables.task_vars[task_idx]
             task_mode_vars = variables.mode_vars[task_idx]
-            model.add_exactly_one(task_mode_vars.values())
+            model.add(sum(task_mode_vars.values()) == task_var.present)
 
             for mode_idx, mode_var in task_mode_vars.items():
                 mode = data.modes[mode_idx]
@@ -135,7 +101,17 @@
                     # Set demands based on selected mode's demands.
                     dem_var = variables.assign_vars[task_idx, res_idx].demand
                     model.add(dem_var == demand).only_enforce_if(mode_var)
->>>>>>> a1985679
+
+        for task_idx in range(data.num_tasks):
+            for res_idx in range(data.num_resources):
+                if (task_idx, res_idx) not in variables.assign_vars:
+                    continue
+
+                task_var = variables.task_vars[task_idx]
+                assign_var = variables.assign_vars[task_idx, res_idx]
+
+                # Assignment variable can only be preesent if task is present.
+                model.add(assign_var.present <= task_var.present)
 
     def _machines_no_overlap(self):
         """
@@ -185,53 +161,32 @@
         model, data, variables = self._model, self._data, self._variables
 
         for idx1, idx2, delay in data.constraints.start_before_start:
-<<<<<<< HEAD
-            task_var1 = self._task_vars[idx1]
-            task_var2 = self._task_vars[idx2]
+            task_var1 = variables.task_vars[idx1]
+            task_var2 = variables.task_vars[idx2]
             both_present = [task_var1.present, task_var2.present]
             expr = task_var1.start + delay <= task_var2.start
             model.add(expr).only_enforce_if(both_present)
 
         for idx1, idx2, delay in data.constraints.start_before_end:
-            task_var1 = self._task_vars[idx1]
-            task_var2 = self._task_vars[idx2]
+            task_var1 = variables.task_vars[idx1]
+            task_var2 = variables.task_vars[idx2]
             both_present = [task_var1.present, task_var2.present]
             expr = task_var1.start + delay <= task_var2.end
             model.add(expr).only_enforce_if(both_present)
 
         for idx1, idx2, delay in data.constraints.end_before_start:
-            task_var1 = self._task_vars[idx1]
-            task_var2 = self._task_vars[idx2]
+            task_var1 = variables.task_vars[idx1]
+            task_var2 = variables.task_vars[idx2]
             both_present = [task_var1.present, task_var2.present]
             expr = task_var1.end + delay <= task_var2.start
             model.add(expr).only_enforce_if(both_present)
 
         for idx1, idx2, delay in data.constraints.end_before_end:
-            task_var1 = self._task_vars[idx1]
-            task_var2 = self._task_vars[idx2]
+            task_var1 = variables.task_vars[idx1]
+            task_var2 = variables.task_vars[idx2]
             both_present = [task_var1.present, task_var2.present]
             expr = task_var1.end + delay <= task_var2.end
             model.add(expr).only_enforce_if(both_present)
-=======
-            expr1 = variables.task_vars[idx1].start + delay
-            expr2 = variables.task_vars[idx2].start
-            model.add(expr1 <= expr2)
-
-        for idx1, idx2, delay in data.constraints.start_before_end:
-            expr1 = variables.task_vars[idx1].start + delay
-            expr2 = variables.task_vars[idx2].end
-            model.add(expr1 <= expr2)
-
-        for idx1, idx2, delay in data.constraints.end_before_start:
-            expr1 = variables.task_vars[idx1].end + delay
-            expr2 = variables.task_vars[idx2].start
-            model.add(expr1 <= expr2)
-
-        for idx1, idx2, delay in data.constraints.end_before_end:
-            expr1 = variables.task_vars[idx1].end + delay
-            expr2 = variables.task_vars[idx2].end
-            model.add(expr1 <= expr2)
->>>>>>> a1985679
 
     def _identical_and_different_resource_constraints(self):
         """
@@ -261,11 +216,11 @@
         """
         Creates the if-then constraints.
         """
-        model, data = self._model, self._data
+        model, data, variables = self._model, self._data, self._variables
 
         for idx1, idcs2 in data.constraints.if_then:
-            pred = self._task_vars[idx1].present
-            succs = sum(self._task_vars[idx2].present for idx2 in idcs2)
+            pred = variables.task_vars[idx1].present
+            succs = sum(variables.task_vars[idx2].present for idx2 in idcs2)
             model.add(succs == 1).only_enforce_if(pred)
 
     def _activate_setup_times(self):
