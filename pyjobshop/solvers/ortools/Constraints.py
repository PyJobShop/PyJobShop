--- conflicted
+++ resolved
@@ -251,14 +251,9 @@
 
                 seq_var = variables.sequence_vars[res_idx]
                 seq_var.activate(model, data)
-<<<<<<< HEAD
-
-                var1 = variables.assign_vars.get((idx1, res_idx))
-                var2 = variables.assign_vars.get((idx2, res_idx))
-=======
+
                 var1 = variables.assign_vars.get((task_idx1, res_idx))
                 var2 = variables.assign_vars.get((task_idx2, res_idx))
->>>>>>> 5835e820
 
                 if not (var1 and var2):
                     continue
@@ -303,18 +298,6 @@
                     dummy_loop = arcs[seq_var.DUMMY, seq_var.DUMMY]
                     model.add(dummy_loop <= ~present)
 
-<<<<<<< HEAD
-            for idx1, idx2 in product(range(data.num_tasks), repeat=2):
-                if idx1 == idx2:
-                    continue
-
-                var1 = variables.assign_vars.get((idx1, res_idx))
-                var2 = variables.assign_vars.get((idx2, res_idx))
-                if not (var1 and var2):
-                    # Deactivate arc if tasks are not assigned to this machine.
-                    model.add(arcs[idx1, idx2] == 0)
-                    continue
-=======
             for task_idx1 in range(data.num_tasks):
                 for task_idx2 in range(data.num_tasks):
                     if task_idx1 == task_idx2:
@@ -322,24 +305,22 @@
 
                     var1 = variables.assign_vars.get((task_idx1, res_idx))
                     var2 = variables.assign_vars.get((task_idx2, res_idx))
->>>>>>> 5835e820
-
                     if not (var1 and var2):
                         # Deactivate arc if tasks are not on this machine.
                         model.add(arcs[task_idx1, task_idx2] == 0)
                         continue
 
-                    arc_selected = arcs[task_idx1, task_idx2]
-                    model.add(arc_selected <= var1.present)
-                    model.add(arc_selected <= var2.present)
-
-                    setup = (
-                        setup_times[res_idx, task_idx1, task_idx2]
-                        if setup_times is not None
-                        else 0
-                    )
-                    expr = var1.end + setup <= var2.start
-                    model.add(expr).only_enforce_if(arc_selected)
+                        arc_selected = arcs[task_idx1, task_idx2]
+                        model.add(arc_selected <= var1.present)
+                        model.add(arc_selected <= var2.present)
+
+                        setup = (
+                            setup_times[res_idx, task_idx1, task_idx2]
+                            if setup_times is not None
+                            else 0
+                        )
+                        expr = var1.end + setup <= var2.start
+                        model.add(expr).only_enforce_if(arc_selected)
 
     def add_constraints(self):
         """
