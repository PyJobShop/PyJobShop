from collections import defaultdict
from itertools import product

import numpy as np
from ortools.sat.python.cp_model import CpModel, LinearExpr

import pyjobshop.solvers.utils as utils
from pyjobshop.ProblemData import ProblemData
from pyjobshop.solvers.ortools.Variables import Variables


class Constraints:
    """
    Builds the core constraints of the OR-Tools model.
    """

    def __init__(
        self, model: CpModel, data: ProblemData, variables: Variables
    ):
        self._model = model
        self._data = data
        self._variables = variables

    def _job_spans_tasks(self):
        """
        Ensures that the job variables span the related task variables.
        """
        model, data, variables = self._model, self._data, self._variables

        for idx, job in enumerate(data.jobs):
            job_var = variables.job_vars[idx]
            starts = [variables.task_vars[task].start for task in job.tasks]
            ends = [variables.task_vars[task].end for task in job.tasks]

            model.add_min_equality(job_var.start, starts)
            model.add_max_equality(job_var.end, ends)

    def _select_one_mode(self):
        """
        Selects one mode for each task, ensuring that each task obtains the
        correct duration, is assigned to a set of resources, and demands are
        correctly set.
        """
        model, data, variables = self._model, self._data, self._variables

        for task_idx in range(data.num_tasks):
            task_var = variables.task_vars[task_idx]
            mode_idcs = data.task2modes(task_idx)
            mode_vars = [variables.mode_vars[idx] for idx in mode_idcs]
            model.add_exactly_one(mode_vars)

            for mode_idx, mode_var in zip(mode_idcs, mode_vars):
                mode = data.modes[mode_idx]

                # Set task duration to the selected mode's duration.
                fixed = data.tasks[task_idx].fixed_duration
                expr = (
                    task_var.duration == mode.duration
                    if fixed
                    else task_var.duration >= mode.duration
                )
                model.add(expr).only_enforce_if(mode_var)

                for res_idx in range(data.num_resources):
                    if (task_idx, res_idx) not in variables.assign_vars:
                        continue

                    # Select assignments based on selected mode's resources.
                    # Because of cross interactions with assignment constraints
                    # we also explicitly set absence of assignment variables.
                    presence = variables.assign_vars[task_idx, res_idx].present
                    required = res_idx in mode.resources
                    model.add(presence == required).only_enforce_if(mode_var)

                for res_idx, demand in zip(mode.resources, mode.demands):
                    # Set demands based on selected mode's demands.
                    dem_var = variables.assign_vars[task_idx, res_idx].demand
                    model.add(dem_var == demand).only_enforce_if(mode_var)

    def _machines_no_overlap(self):
        """
        Creates no-overlap constraints for machines.
        """
        model, data, variables = self._model, self._data, self._variables

        for idx in data.machine_idcs:
            intervals = [var.interval for var in variables.res2assign(idx)]
            intervals += [
                model.new_fixed_size_interval_var(start, end - start, "")
                for start, end in data.resources[idx].breaks
            ]
            model.add_no_overlap(intervals)

    def _renewable_capacity(self):
        """
        Creates capacity constraints for the renewable resources.
        """
        model, data, variables = self._model, self._data, self._variables

        for idx in data.renewable_idcs:
            intervals = [var.interval for var in variables.res2assign(idx)]
            demands = [var.demand for var in variables.res2assign(idx)]
            capacity = data.resources[idx].capacity
            model.add_cumulative(intervals, demands, capacity)

    def _non_renewable_capacity(self):
        """
        Creates capacity constraints for the non-renewable resources.
        """
        model, data, variables = self._model, self._data, self._variables

        for idx in data.non_renewable_idcs:
            demands = [var.demand for var in variables.res2assign(idx)]
            total = LinearExpr.sum(demands)
            capacity = data.resources[idx].capacity
            model.add(total <= capacity)

    def _renewable_resource_breaks_constraints(self):
        """
        Creates constraints for renewable resources that have breaks.
        """
        model, data, variables = self._model, self._data, self._variables

        res2vars = defaultdict(list)
        for (_, res_idx), var in variables.assign_vars.items():
            res2vars[res_idx].append(var)

        for res_idx in data.renewable_idcs:
            intervals = [
                model.new_fixed_size_interval_var(start, end - start, "")
                for start, end in data.resources[res_idx].breaks
            ]
            for var in res2vars[res_idx]:
                model.add_no_overlap([var.interval, *intervals])

    def _timing_constraints(self):
        """
        Creates constraints based on the timing relationship between tasks.
        """
        model, data, variables = self._model, self._data, self._variables

        for idx1, idx2, delay in data.constraints.start_before_start:
            expr1 = variables.task_vars[idx1].start + delay
            expr2 = variables.task_vars[idx2].start
            model.add(expr1 <= expr2)

        for idx1, idx2, delay in data.constraints.start_before_end:
            expr1 = variables.task_vars[idx1].start + delay
            expr2 = variables.task_vars[idx2].end
            model.add(expr1 <= expr2)

        for idx1, idx2, delay in data.constraints.end_before_start:
            expr1 = variables.task_vars[idx1].end + delay
            expr2 = variables.task_vars[idx2].start
            model.add(expr1 <= expr2)

        for idx1, idx2, delay in data.constraints.end_before_end:
            expr1 = variables.task_vars[idx1].end + delay
            expr2 = variables.task_vars[idx2].end
            model.add(expr1 <= expr2)

    def _identical_and_different_resource_constraints(self):
        """
        Creates constraints for identical and different resources constraints.
        """
        model, data, variables = self._model, self._data, self._variables

        for task_idx1, task_idx2 in data.constraints.identical_resources:
            for res_idx in range(data.num_resources):
                assign1 = variables.assign_vars.get((task_idx1, res_idx))
                assign2 = variables.assign_vars.get((task_idx2, res_idx))
                presence1 = assign1.present if assign1 else 0
                presence2 = assign2.present if assign2 else 0

                model.add(presence1 == presence2)

        for task_idx1, task_idx2 in data.constraints.different_resources:
            for res_idx in range(data.num_resources):
                assign1 = variables.assign_vars.get((task_idx1, res_idx))
                assign2 = variables.assign_vars.get((task_idx2, res_idx))
                presence1 = assign1.present if assign1 else 0
                presence2 = assign2.present if assign2 else 0

                model.add(presence2 == 0).only_enforce_if(presence1)

<<<<<<< HEAD
    def _activate_setup_times(self):
        """
        Activates the sequence variables for resources that have setup times.
        The ``_circuit_constraints`` function will in turn add constraints to
        the CP-SAT model to enforce setup times.
        """
        model, data, variables = self._model, self._data, self._variables
        setup_times = utils.setup_times_matrix(data)

        for idx in data.machine_idcs:
            if setup_times is not None and np.any(setup_times[idx]):
                variables.sequence_vars[idx].activate(model, data, idx)

=======
>>>>>>> e83a59a6
    def _consecutive_constraints(self):
        """
        Creates the consecutive constraints.
        """
        model, data, variables = self._model, self._data, self._variables

        for task_idx1, task_idx2 in data.constraints.consecutive:
            for res_idx in data.machine_idcs:
                seq_var = variables.sequence_vars[res_idx]
                seq_var.activate(model, data, res_idx)
                var1 = variables.assign_vars.get((task_idx1, res_idx))
                var2 = variables.assign_vars.get((task_idx2, res_idx))

                if not (var1 and var2):
                    continue

                arc = seq_var.arcs[task_idx1, task_idx2]
                both_present = [var1.present, var2.present]

                model.add(arc == 1).only_enforce_if(both_present)

    def _same_sequence_constraints(self):
        """
        Creates the same sequence constraints.
        """
        model, data, variables = self._model, self._data, self._variables
        same_sequence = data.constraints.same_sequence

        for res_idx1, res_idx2, task_idcs1, task_idcs2 in same_sequence:
            seq_var1 = variables.sequence_vars[res_idx1]
            seq_var2 = variables.sequence_vars[res_idx2]
            seq_var1.activate(model, data, res_idx1)
            seq_var2.activate(model, data, res_idx2)

            pairs1 = product(task_idcs1, repeat=2)
            pairs2 = product(task_idcs2, repeat=2)

            for (i, j), (u, v) in zip(pairs1, pairs2):
                # This ensures that task i -> j on machine 1 if and only if
                # u -> v on machine 2.
                arc1 = seq_var1.arcs[i, j]
                arc2 = seq_var2.arcs[u, v]
                model.add(arc1 == arc2)

    def _circuit_constraints(self):
        """
        Creates the circuit constraints for each machine, if activated by
        sequencing constraints.
        """
        model, data, variables = self._model, self._data, self._variables
        setup_times = utils.setup_times_matrix(data)

        for res_idx in data.machine_idcs:
            machine = data.resources[res_idx]
            seq_var = variables.sequence_vars[res_idx]

            if setup_times is not None and np.any(setup_times[res_idx]):
                seq_var.activate(model, data)

            if machine.no_idle:
                seq_var.activate(model, data)

            if not seq_var.is_active:
                # No sequencing constraints active. Skip the creation of
                # expensive circuit constraints.
                continue

            arcs = seq_var.arcs
            graph = [(u, v, var) for (u, v), var in arcs.items()]
            model.add_circuit(graph)

            res_modes = data.resource2modes(res_idx)
            res_tasks = {data.modes[m].task for m in res_modes}

            for task_idx1 in res_tasks:
                var1 = variables.assign_vars[task_idx1, res_idx]

                # Absent intervals require selecting loops (self-arcs).
                loop = arcs[task_idx1, task_idx1]
                model.add(loop == ~var1.present)

                # This handles the case where a machine does not process any
                # task. Selecting the dummy loop makes all intervals absent,
                # and satisfies the circuit constraint.
                dummy_loop = arcs[seq_var.DUMMY, seq_var.DUMMY]
                model.add(dummy_loop <= ~var1.present)

                for task_idx2 in res_tasks:
                    if task_idx1 == task_idx2:
                        continue

                    var2 = variables.assign_vars[task_idx2, res_idx]
                    arc = arcs[task_idx1, task_idx2]
                    model.add(arc <= var1.present)
                    model.add(arc <= var2.present)

                    setup = (
                        setup_times[res_idx, task_idx1, task_idx2]
                        if setup_times is not None
                        else 0
                    )
<<<<<<< HEAD
                    expr = var1.end + setup <= var2.start
                    model.add(expr).only_enforce_if(arc)
=======

                    if machine.no_idle:
                        expr = var1.end + setup == var2.start
                    else:
                        expr = var1.end + setup <= var2.start

                    model.add(expr).only_enforce_if(arc_selected)
>>>>>>> e83a59a6

    def _mode_dependencies(self):
        """
        Implements the mode dependency constraints.
        """
        model, data, variables = self._model, self._data, self._variables

        for idx1, idcs2 in data.constraints.mode_dependencies:
            expr1 = variables.mode_vars[idx1]
            expr2 = sum(variables.mode_vars[idx] for idx in idcs2)
            model.add(expr1 <= expr2)

    def add_constraints(self):
        """
        Adds all the constraints to the CP model.
        """
        self._job_spans_tasks()
        self._select_one_mode()
        self._machines_no_overlap()
        self._renewable_capacity()
        self._non_renewable_capacity()
        self._renewable_resource_breaks_constraints()
        self._timing_constraints()
        self._identical_and_different_resource_constraints()
        self._consecutive_constraints()
        self._same_sequence_constraints()
        self._mode_dependencies()

        # From here onwards we know which sequence constraints are active.
        self._circuit_constraints()<|MERGE_RESOLUTION|>--- conflicted
+++ resolved
@@ -183,22 +183,6 @@
 
                 model.add(presence2 == 0).only_enforce_if(presence1)
 
-<<<<<<< HEAD
-    def _activate_setup_times(self):
-        """
-        Activates the sequence variables for resources that have setup times.
-        The ``_circuit_constraints`` function will in turn add constraints to
-        the CP-SAT model to enforce setup times.
-        """
-        model, data, variables = self._model, self._data, self._variables
-        setup_times = utils.setup_times_matrix(data)
-
-        for idx in data.machine_idcs:
-            if setup_times is not None and np.any(setup_times[idx]):
-                variables.sequence_vars[idx].activate(model, data, idx)
-
-=======
->>>>>>> e83a59a6
     def _consecutive_constraints(self):
         """
         Creates the consecutive constraints.
@@ -256,10 +240,10 @@
             seq_var = variables.sequence_vars[res_idx]
 
             if setup_times is not None and np.any(setup_times[res_idx]):
-                seq_var.activate(model, data)
+                seq_var.activate(model, data, res_idx)
 
             if machine.no_idle:
-                seq_var.activate(model, data)
+                seq_var.activate(model, data, res_idx)
 
             if not seq_var.is_active:
                 # No sequencing constraints active. Skip the creation of
@@ -300,18 +284,13 @@
                         if setup_times is not None
                         else 0
                     )
-<<<<<<< HEAD
-                    expr = var1.end + setup <= var2.start
-                    model.add(expr).only_enforce_if(arc)
-=======
 
                     if machine.no_idle:
                         expr = var1.end + setup == var2.start
                     else:
                         expr = var1.end + setup <= var2.start
 
-                    model.add(expr).only_enforce_if(arc_selected)
->>>>>>> e83a59a6
+                    model.add(expr).only_enforce_if(arc)
 
     def _mode_dependencies(self):
         """
