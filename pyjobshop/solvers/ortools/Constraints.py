--- conflicted
+++ resolved
@@ -34,7 +34,6 @@
 
         for idx, job in enumerate(data.jobs):
             job_var = variables.job_vars[idx]
-<<<<<<< HEAD
             starts = []
             ends = []
 
@@ -59,11 +58,6 @@
                 starts.append(task_start)
                 ends.append(task_end)
 
-=======
-            starts = [variables.task_vars[task].start for task in job.tasks]
-            ends = [variables.task_vars[task].end for task in job.tasks]
-
->>>>>>> e3f17608
             model.add_min_equality(job_var.start, starts)
             model.add_max_equality(job_var.end, ends)
 
@@ -78,11 +72,7 @@
         for task_idx in range(data.num_tasks):
             task_var = variables.task_vars[task_idx]
             task_mode_vars = variables.mode_vars[task_idx]
-<<<<<<< HEAD
             model.add(sum(task_mode_vars.values()) == task_var.present)
-=======
-            model.add_exactly_one(task_mode_vars.values())
->>>>>>> e3f17608
 
             for mode_idx, mode_var in task_mode_vars.items():
                 mode = data.modes[mode_idx]
@@ -106,7 +96,6 @@
                     presence = variables.assign_vars[task_idx, res_idx].present
                     required = res_idx in mode.resources
                     model.add(presence == required).only_enforce_if(mode_var)
-<<<<<<< HEAD
 
                 for res_idx, demand in zip(mode.resources, mode.demands):
                     # Set demands based on selected mode's demands.
@@ -123,13 +112,6 @@
 
                 # Assignment variable can only be preesent if task is present.
                 model.add(assign_var.present <= task_var.present)
-=======
-
-                for res_idx, demand in zip(mode.resources, mode.demands):
-                    # Set demands based on selected mode's demands.
-                    dem_var = variables.assign_vars[task_idx, res_idx].demand
-                    model.add(dem_var == demand).only_enforce_if(mode_var)
->>>>>>> e3f17608
 
     def _machines_no_overlap(self):
         """
@@ -179,53 +161,32 @@
         model, data, variables = self._model, self._data, self._variables
 
         for idx1, idx2, delay in data.constraints.start_before_start:
-<<<<<<< HEAD
-            task_var1 = variables.task_vars[idx1]
-            task_var2 = variables.task_vars[idx2]
-            both_present = [task_var1.present, task_var2.present]
-            expr = task_var1.start + delay <= task_var2.start
+            var1 = variables.task_vars[idx1]
+            var2 = variables.task_vars[idx2]
+            both_present = [var1.present, var2.present]
+            expr = var1.start + delay <= var2.start
             model.add(expr).only_enforce_if(both_present)
 
         for idx1, idx2, delay in data.constraints.start_before_end:
-            task_var1 = variables.task_vars[idx1]
-            task_var2 = variables.task_vars[idx2]
-            both_present = [task_var1.present, task_var2.present]
-            expr = task_var1.start + delay <= task_var2.end
+            var1 = variables.task_vars[idx1]
+            var2 = variables.task_vars[idx2]
+            both_present = [var1.present, var2.present]
+            expr = var1.start + delay <= var2.end
             model.add(expr).only_enforce_if(both_present)
 
         for idx1, idx2, delay in data.constraints.end_before_start:
-            task_var1 = variables.task_vars[idx1]
-            task_var2 = variables.task_vars[idx2]
-            both_present = [task_var1.present, task_var2.present]
-            expr = task_var1.end + delay <= task_var2.start
+            var1 = variables.task_vars[idx1]
+            var2 = variables.task_vars[idx2]
+            both_present = [var1.present, var2.present]
+            expr = var1.end + delay <= var2.start
             model.add(expr).only_enforce_if(both_present)
 
         for idx1, idx2, delay in data.constraints.end_before_end:
-            task_var1 = variables.task_vars[idx1]
-            task_var2 = variables.task_vars[idx2]
-            both_present = [task_var1.present, task_var2.present]
-            expr = task_var1.end + delay <= task_var2.end
+            var1 = variables.task_vars[idx1]
+            var2 = variables.task_vars[idx2]
+            both_present = [var1.present, var2.present]
+            expr = var1.end + delay <= var2.end
             model.add(expr).only_enforce_if(both_present)
-=======
-            expr1 = variables.task_vars[idx1].start + delay
-            expr2 = variables.task_vars[idx2].start
-            model.add(expr1 <= expr2)
-
-        for idx1, idx2, delay in data.constraints.start_before_end:
-            expr1 = variables.task_vars[idx1].start + delay
-            expr2 = variables.task_vars[idx2].end
-            model.add(expr1 <= expr2)
-
-        for idx1, idx2, delay in data.constraints.end_before_start:
-            expr1 = variables.task_vars[idx1].end + delay
-            expr2 = variables.task_vars[idx2].start
-            model.add(expr1 <= expr2)
-
-        for idx1, idx2, delay in data.constraints.end_before_end:
-            expr1 = variables.task_vars[idx1].end + delay
-            expr2 = variables.task_vars[idx2].end
-            model.add(expr1 <= expr2)
->>>>>>> e3f17608
 
     def _identical_and_different_resource_constraints(self):
         """
@@ -250,7 +211,6 @@
                 presence2 = assign2.present if assign2 else 0
 
                 model.add(presence2 == 0).only_enforce_if(presence1)
-<<<<<<< HEAD
 
     def _if_then_constraints(self):
         """
@@ -262,8 +222,6 @@
             pred = variables.task_vars[idx1].present
             succs = sum(variables.task_vars[idx2].present for idx2 in idcs2)
             model.add(succs == 1).only_enforce_if(pred)
-=======
->>>>>>> e3f17608
 
     def _activate_setup_times(self):
         """
@@ -291,12 +249,12 @@
             for res_idx in range(data.num_resources):
                 if not isinstance(data.resources[res_idx], Machine):
                     continue
-<<<<<<< HEAD
 
                 seq_var = variables.sequence_vars[res_idx]
                 seq_var.activate(model, data)
-                var1 = self._variables.assign_vars.get((idx1, res_idx))
-                var2 = self._variables.assign_vars.get((idx2, res_idx))
+
+                var1 = variables.assign_vars.get((idx1, res_idx))
+                var2 = variables.assign_vars.get((idx2, res_idx))
 
                 if not (var1 and var2):
                     continue
@@ -304,20 +262,6 @@
                 arc = seq_var.arcs[idx1, idx2]
                 both_present = [var1.present, var2.present]
 
-=======
-
-                seq_var = variables.sequence_vars[res_idx]
-                seq_var.activate(model, data)
-                var1 = variables.assign_vars.get((idx1, res_idx))
-                var2 = variables.assign_vars.get((idx2, res_idx))
-
-                if not (var1 and var2):
-                    continue
-
-                arc = seq_var.arcs[idx1, idx2]
-                both_present = [var1.present, var2.present]
-
->>>>>>> e3f17608
                 model.add(arc == 1).only_enforce_if(both_present)
 
     def _circuit_constraints(self):
@@ -361,22 +305,12 @@
 
                 var1 = variables.assign_vars.get((idx1, res_idx))
                 var2 = variables.assign_vars.get((idx2, res_idx))
-<<<<<<< HEAD
-                if not (var1 and var2):
-                    continue
-
-                # If the arc is selected, then both tasks must be present.
-                model.add(arcs[idx1, idx2] <= var1.present)
-                model.add(arcs[idx1, idx2] <= var2.present)
-=======
-
                 if not (var1 and var2):
                     continue
 
                 arc_selected = arcs[idx1, idx2]
                 model.add(arc_selected <= var1.present)
                 model.add(arc_selected <= var2.present)
->>>>>>> e3f17608
 
                 setup = (
                     setup_times[res_idx, idx1, idx2]
@@ -384,11 +318,7 @@
                     else 0
                 )
                 expr = var1.end + setup <= var2.start
-<<<<<<< HEAD
-                model.add(expr).only_enforce_if(arcs[idx1, idx2])
-=======
                 model.add(expr).only_enforce_if(arc_selected)
->>>>>>> e3f17608
 
     def add_constraints(self):
         """
