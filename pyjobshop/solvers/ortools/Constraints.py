--- conflicted
+++ resolved
@@ -65,7 +65,6 @@
         task2modes = utils.task2modes(data)
 
         for task in range(data.num_tasks):
-<<<<<<< HEAD
             task_var = self._task_vars[task]
 
             # Select exactly one optional interval variable for each task.
@@ -77,22 +76,6 @@
             for mode in task2modes[task]:
                 mode_var = self._mode_vars[mode]
                 both_present = [task_var.present, mode_var.present]
-=======
-            presences = []
-            main = self._task_vars[task]
-
-            for mode in task2modes[task]:
-                opt = self._mode_vars[mode]
-                is_present = opt.is_present
-                presences.append(is_present)
-
-                # Sync each optional interval variable with the main variable.
-                model.add(main.start == opt.start).only_enforce_if(is_present)
-                model.add(main.duration == opt.duration).only_enforce_if(
-                    is_present
-                )
-                model.add(main.end == opt.end).only_enforce_if(is_present)
->>>>>>> 8297fa51
 
                 sync_start = task_var.start == mode_var.start
                 model.add(sync_start).only_enforce_if(both_present)
@@ -237,33 +220,12 @@
                     var1 = self._mode_vars[mode1]
                     var2 = self._mode_vars[mode2]
 
-<<<<<<< HEAD
-                    if Constraint.PREVIOUS in sequencing_constraints:
-                        seq_var.activate(model)
-
-                        idx1 = seq_var.mode_vars.index(var1)
-                        idx2 = seq_var.mode_vars.index(var2)
-                        arc = seq_var.arcs[idx1, idx2]
-                        both_present = [var1.present, var2.present]
-
-                        model.add(arc == 1).only_enforce_if(both_present)
-
-                    if Constraint.BEFORE in sequencing_constraints:
-                        seq_var.activate(model)
-
-                        idx1 = seq_var.mode_vars.index(var1)
-                        idx2 = seq_var.mode_vars.index(var2)
-                        rank1 = seq_var.ranks[idx1]
-                        rank2 = seq_var.ranks[idx2]
-                        both_present = [var1.present, var2.present]
-=======
                     seq_var.activate(model)
 
                     idx1 = seq_var.mode_vars.index(var1)
                     idx2 = seq_var.mode_vars.index(var2)
                     arc = seq_var.arcs[idx1, idx2]
-                    both_present = [var1.is_present, var2.is_present]
->>>>>>> 8297fa51
+                    both_present = [var1.present, var2.present]
 
                     model.add(arc == 1).only_enforce_if(both_present)
 
@@ -361,12 +323,7 @@
                 graph.append((idx1, -1, model.new_bool_var("")))
 
                 # Self arc if the task is not present.
-<<<<<<< HEAD
                 graph.append((idx1, idx1, ~var1.present))
-                model.add(rank == -1).only_enforce_if(~var1.present)
-=======
-                graph.append((idx1, idx1, ~var1.is_present))
->>>>>>> 8297fa51
 
                 # If the circuit is empty then the var should not be present.
                 model.add_implication(empty, ~var1.present)
