--- conflicted
+++ resolved
@@ -1,9 +1,4 @@
-<<<<<<< HEAD
-from collections import defaultdict
 from itertools import pairwise, product
-=======
-from itertools import product
->>>>>>> 15d482d7
 
 import numpy as np
 from ortools.sat.python.cp_model import BoolVarT, CpModel, LinearExpr
