--- conflicted
+++ resolved
@@ -1,9 +1,5 @@
-<<<<<<< HEAD
+from collections import defaultdict
 from itertools import pairwise, product
-=======
-from collections import defaultdict
-from itertools import product
->>>>>>> 60ccfd07
 
 import numpy as np
 from ortools.sat.python.cp_model import BoolVarT, CpModel, LinearExpr
@@ -74,18 +70,6 @@
                     dem_var = variables.demand_vars[task_idx, res_idx]
                     model.add(dem_var == demand).only_enforce_if(mode_var)
 
-<<<<<<< HEAD
-        for task_idx in range(data.num_tasks):
-            for res_idx in range(data.num_resources):
-                if (task_idx, res_idx) not in variables.assign_vars:
-                    continue
-
-                task_var = variables.task_vars[task_idx]
-                assign_var = variables.assign_vars[task_idx, res_idx]
-
-                # Assignment variable can only be present if task is present.
-                model.add(assign_var.present <= task_var.present)
-=======
             # For the given task, identify which modes use which resource.
             res2modes = defaultdict(list)
             for mode_idx in mode_idcs:
@@ -98,7 +82,11 @@
                 presence = variables.assign_vars[task_idx, res_idx].present
                 mode_vars = [variables.mode_vars[idx] for idx in res_mode_idcs]
                 model.add(presence <= sum(mode_vars))
->>>>>>> 60ccfd07
+
+        for (task_idx, _), assign_var in variables.assign_vars.items():
+            # Assignment variable can only be present if task is present.
+            task_var = variables.task_vars[task_idx]
+            model.add(assign_var.present <= task_var.present)
 
     def _machines_no_overlap(self):
         """
