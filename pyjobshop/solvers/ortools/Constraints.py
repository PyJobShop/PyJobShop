from collections import defaultdict
from itertools import product

import numpy as np
from ortools.sat.python.cp_model import CpModel, LinearExpr

import pyjobshop.solvers.utils as utils
from pyjobshop.ProblemData import ProblemData
from pyjobshop.solvers.ortools.Variables import Variables


class Constraints:
    """
    Builds the core constraints of the OR-Tools model.
    """

    def __init__(
        self, model: CpModel, data: ProblemData, variables: Variables
    ):
        self._model = model
        self._data = data
        self._variables = variables

    def _job_spans_tasks(self):
        """
        Ensures that the job variables span the related task variables.
        """
        model, data, variables = self._model, self._data, self._variables

        for idx, job in enumerate(data.jobs):
            job_var = variables.jobs[idx]
            task_starts = [variables.tasks[task].start for task in job.tasks]
            task_ends = [variables.tasks[task].end for task in job.tasks]

            model.add_min_equality(job_var.start, task_starts)
            model.add_max_equality(job_var.end, task_ends)

    def _select_one_mode(self):
        """
        Selects one mode for each task, ensuring that each task obtains the
        correct duration, is assigned to a set of resources, and demands are
        correctly set.
        """
        model, data, variables = self._model, self._data, self._variables

        for task_idx in range(data.num_tasks):
            task_var = variables.tasks[task_idx]
            mode_idcs = data.task2modes(task_idx)
            mode_vars = [variables.modes[idx] for idx in mode_idcs]
            model.add_exactly_one(mode_vars)

            for mode_idx, mode_var in zip(mode_idcs, mode_vars):
                mode = data.modes[mode_idx]

                # Set task duration to the selected mode's duration.
                fixed = data.tasks[task_idx].fixed_duration
                expr = (
                    task_var.duration == mode.duration
                    if fixed
                    else task_var.duration >= mode.duration
                )
                model.add(expr).only_enforce_if(mode_var)

<<<<<<< HEAD
                for res_idx in range(data.num_resources):
                    if (task_idx, res_idx) not in variables.assignments:
                        continue

                    # Select assignments based on selected mode's resources.
                    # Because of cross interactions with assignment constraints
                    # we also explicitly set absence of assignment variables.
                    presence = variables.assignments[task_idx, res_idx].present
                    required = res_idx in mode.resources
                    model.add(presence == required).only_enforce_if(mode_var)
=======
                for res_idx, demand in zip(mode.resources, mode.demands):
                    presence = variables.assign_vars[task_idx, res_idx].present
                    model.add(presence == 1).only_enforce_if(mode_var)
>>>>>>> 60ccfd07

                    # Set demands based on selected mode's demands.
                    demand_var = variables.demands[task_idx, res_idx]
                    model.add(demand_var == demand).only_enforce_if(mode_var)

            # For the given task, identify which modes use which resource.
            res2modes = defaultdict(list)
            for mode_idx in mode_idcs:
                for res in data.modes[mode_idx].resources:
                    res2modes[res].append(mode_idx)

            for res_idx, res_mode_idcs in res2modes.items():
                # Assignment variable can only be present if a modes is
                # selected that uses the corresponding resource.
                presence = variables.assign_vars[task_idx, res_idx].present
                mode_vars = [variables.mode_vars[idx] for idx in res_mode_idcs]
                model.add(presence <= sum(mode_vars))

    def _machines_no_overlap(self):
        """
        Creates no-overlap constraints for machines.
        """
        model, data, variables = self._model, self._data, self._variables

        for idx in data.machine_idcs:
            intervals = [var.interval for var in variables.res2assign(idx)]
            model.add_no_overlap(intervals)

    def _renewable_capacity(self):
        """
        Creates capacity constraints for the renewable resources.
        """
        model, data, variables = self._model, self._data, self._variables

        for idx in data.renewable_idcs:
            intervals = [var.interval for var in variables.res2assign(idx)]
            demands = variables.res2demand(idx)
            capacity = data.resources[idx].capacity
            model.add_cumulative(intervals, demands, capacity)

    def _non_renewable_capacity(self):
        """
        Creates capacity constraints for the non-renewable resources.
        """
        model, data, variables = self._model, self._data, self._variables

        for idx in data.non_renewable_idcs:
            demands = variables.res2demand(idx)
            total = LinearExpr.sum(demands)
            capacity = data.resources[idx].capacity
            model.add(total <= capacity)

    def _resource_breaks_constraints(self):
        """
        Creates constraints for resources that have breaks.
        """
        model, data, variables = self._model, self._data, self._variables

        for idx in data.machine_idcs + data.renewable_idcs:
            breaks = data.resources[idx].breaks
            if not breaks:
                continue

            break_intervals = [
                model.new_fixed_size_interval_var(start, end - start, "")
                for start, end in breaks
            ]

            for var in variables.res2assign(idx):
                model.add_no_overlap([var.interval, *break_intervals])

    def _timing_constraints(self):
        """
        Creates constraints based on the timing relationship between tasks.
        """
        model, data, variables = self._model, self._data, self._variables

        for idx1, idx2, delay in data.constraints.start_before_start:
            expr1 = variables.tasks[idx1].start + delay
            expr2 = variables.tasks[idx2].start
            model.add(expr1 <= expr2)

        for idx1, idx2, delay in data.constraints.start_before_end:
            expr1 = variables.tasks[idx1].start + delay
            expr2 = variables.tasks[idx2].end
            model.add(expr1 <= expr2)

        for idx1, idx2, delay in data.constraints.end_before_start:
            expr1 = variables.tasks[idx1].end + delay
            expr2 = variables.tasks[idx2].start
            model.add(expr1 <= expr2)

        for idx1, idx2, delay in data.constraints.end_before_end:
            expr1 = variables.tasks[idx1].end + delay
            expr2 = variables.tasks[idx2].end
            model.add(expr1 <= expr2)

    def _identical_and_different_resource_constraints(self):
        """
        Creates constraints for identical and different resources constraints.
        """
        model, data, variables = self._model, self._data, self._variables

        for task_idx1, task_idx2 in data.constraints.identical_resources:
            for res_idx in range(data.num_resources):
                assign1 = variables.assignments.get((task_idx1, res_idx))
                assign2 = variables.assignments.get((task_idx2, res_idx))
                presence1 = assign1.present if assign1 else 0
                presence2 = assign2.present if assign2 else 0

                model.add(presence1 == presence2)

        for task_idx1, task_idx2 in data.constraints.different_resources:
            for res_idx in range(data.num_resources):
                assign1 = variables.assignments.get((task_idx1, res_idx))
                assign2 = variables.assignments.get((task_idx2, res_idx))
                presence1 = assign1.present if assign1 else 0
                presence2 = assign2.present if assign2 else 0

                model.add(presence2 == 0).only_enforce_if(presence1)

    def _consecutive_constraints(self):
        """
        Creates the consecutive constraints.
        """
        model, data, variables = self._model, self._data, self._variables

        for task_idx1, task_idx2 in data.constraints.consecutive:
            for res_idx in data.machine_idcs:
                seq_var = variables.sequences[res_idx]
                seq_var.activate(model)
                assign_var1 = variables.assignments.get((task_idx1, res_idx))
                assign_var2 = variables.assignments.get((task_idx2, res_idx))

                if not (assign_var1 and assign_var2):
                    continue

                arc = seq_var.arcs[task_idx1, task_idx2]
                both_present = [assign_var1.present, assign_var2.present]

                model.add(arc == 1).only_enforce_if(both_present)

    def _same_sequence_constraints(self):
        """
        Creates the same sequence constraints.
        """
        model, data, variables = self._model, self._data, self._variables

        for idcs in data.constraints.same_sequence:
            res_idx1, res_idx2, task_idcs1, task_idcs2 = idcs

            seq_var1 = variables.sequences[res_idx1]
            seq_var2 = variables.sequences[res_idx2]
            seq_var1.activate(model)
            seq_var2.activate(model)

            if task_idcs1 is None:
                mode_idcs1 = data.resource2modes(res_idx1)
                task_idcs1 = sorted(data.modes[idx].task for idx in mode_idcs1)

            if task_idcs2 is None:
                mode_idcs2 = data.resource2modes(res_idx2)
                task_idcs2 = sorted(data.modes[idx].task for idx in mode_idcs2)

            pairs1 = product(task_idcs1, repeat=2)
            pairs2 = product(task_idcs2, repeat=2)

            for (i, j), (u, v) in zip(pairs1, pairs2):
                # This ensures that task i -> j on machine 1 if and only if
                # u -> v on machine 2.
                arc1 = seq_var1.arcs[i, j]
                arc2 = seq_var2.arcs[u, v]
                model.add(arc1 == arc2)

    def _circuit_constraints(self):
        """
        Creates the circuit constraints for each machine, if activated by
        sequencing constraints.
        """
        model, data, variables = self._model, self._data, self._variables
        setup_times = utils.setup_times_matrix(data)

        for res_idx in data.machine_idcs:
            machine = data.resources[res_idx]
            seq_var = variables.sequences[res_idx]

            if setup_times is not None and np.any(setup_times[res_idx]):
                seq_var.activate(model)

            if machine.no_idle:
                seq_var.activate(model)

            if not seq_var.is_active:
                # No sequencing constraints active. Skip the creation of
                # expensive circuit constraints.
                continue

            arcs = seq_var.arcs
            graph = [(u, v, var) for (u, v), var in arcs.items()]
            model.add_circuit(graph)

            res_modes = data.resource2modes(res_idx)
            res_tasks = {data.modes[m].task for m in res_modes}

            for task_idx1 in res_tasks:
                var1 = variables.assignments[task_idx1, res_idx]

                # Absent intervals require selecting loops (self-arcs).
                loop = arcs[task_idx1, task_idx1]
                model.add(loop == ~var1.present)

                # This handles the case where a machine does not process any
                # task. Selecting the dummy loop makes all intervals absent,
                # and satisfies the circuit constraint.
                dummy_loop = arcs[seq_var.DUMMY, seq_var.DUMMY]
                model.add(dummy_loop <= ~var1.present)

                for task_idx2 in res_tasks:
                    if task_idx1 == task_idx2:
                        continue

                    var2 = variables.assignments[task_idx2, res_idx]
                    arc = arcs[task_idx1, task_idx2]
                    model.add(arc <= var1.present)
                    model.add(arc <= var2.present)

                    setup = (
                        setup_times[res_idx, task_idx1, task_idx2]
                        if setup_times is not None
                        else 0
                    )

                    if machine.no_idle:
                        expr = var1.end + setup == var2.start
                    else:
                        expr = var1.end + setup <= var2.start

                    model.add(expr).only_enforce_if(arc)

    def _mode_dependencies(self):
        """
        Implements the mode dependency constraints.
        """
        model, data, variables = self._model, self._data, self._variables

        for idx1, idcs2 in data.constraints.mode_dependencies:
            mode_var1 = variables.modes[idx1]
            mode_vars2 = [variables.modes[idx] for idx in idcs2]
            model.add(mode_var1 <= sum(mode_vars2))

    def add_constraints(self):
        """
        Adds all the constraints to the CP model.
        """
        self._job_spans_tasks()
        self._select_one_mode()
        self._machines_no_overlap()
        self._renewable_capacity()
        self._non_renewable_capacity()
        self._resource_breaks_constraints()
        self._timing_constraints()
        self._identical_and_different_resource_constraints()
        self._consecutive_constraints()
        self._same_sequence_constraints()
        self._mode_dependencies()

        # From here onwards we know which sequence constraints are active.
        self._circuit_constraints()<|MERGE_RESOLUTION|>--- conflicted
+++ resolved
@@ -61,22 +61,9 @@
                 )
                 model.add(expr).only_enforce_if(mode_var)
 
-<<<<<<< HEAD
-                for res_idx in range(data.num_resources):
-                    if (task_idx, res_idx) not in variables.assignments:
-                        continue
-
-                    # Select assignments based on selected mode's resources.
-                    # Because of cross interactions with assignment constraints
-                    # we also explicitly set absence of assignment variables.
-                    presence = variables.assignments[task_idx, res_idx].present
-                    required = res_idx in mode.resources
-                    model.add(presence == required).only_enforce_if(mode_var)
-=======
                 for res_idx, demand in zip(mode.resources, mode.demands):
                     presence = variables.assign_vars[task_idx, res_idx].present
                     model.add(presence == 1).only_enforce_if(mode_var)
->>>>>>> 60ccfd07
 
                     # Set demands based on selected mode's demands.
                     demand_var = variables.demands[task_idx, res_idx]
