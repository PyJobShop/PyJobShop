--- conflicted
+++ resolved
@@ -70,22 +70,15 @@
    "id": "5b1fc135-3822-400d-abb3-3d5c8b880b78",
    "metadata": {},
    "source": [
-<<<<<<< HEAD
     "We generate random processing times for the example that we showed earlier."
    ]
-=======
-    "num_jobs = 8\n",
-    "num_stages = 3\n",
-    "num_machines = [2, 3, 2]"
-   ],
-   "outputs": []
->>>>>>> ac48ffb1
   },
   {
    "cell_type": "code",
    "execution_count": 1,
    "id": "3d8cb4df-d6f4-441c-868c-8948893fbbfa",
    "metadata": {},
+   "outputs": [],
    "source": [
     "import random\n",
     "\n",
@@ -100,8 +93,7 @@
     "    for job in range(num_jobs)\n",
     "    for stage in range(num_stages)\n",
     "}"
-   ],
-   "outputs": []
+   ]
   },
   {
    "cell_type": "markdown",
@@ -117,10 +109,10 @@
    "execution_count": 2,
    "id": "6e61f798",
    "metadata": {},
+   "outputs": [],
    "source": [
     "from pyjobshop import Model\n",
     "\n",
-<<<<<<< HEAD
     "model = Model()"
    ]
   },
@@ -131,32 +123,21 @@
    "source": [
     "The following functions will nicely typeset the plot labels:"
    ]
-=======
-    "def job_name(job: int, stage: int):\n",
-    "    return f\"$t_{{{job}{stage}}}$\""
-   ],
-   "outputs": []
->>>>>>> ac48ffb1
   },
   {
    "cell_type": "code",
    "execution_count": 3,
    "id": "0a83e360-b7ba-4e5e-bd00-67e11b3ca779",
    "metadata": {},
+   "outputs": [],
    "source": [
     "def machine_name(stage: int, machine: int):\n",
     "    return f\"$M_{{{stage}{machine}}}$\"\n",
     "\n",
-<<<<<<< HEAD
     "\n",
     "def task_name(job: int, stage: int):\n",
     "    return f\"$T_{{{job}{stage}}}$\""
    ]
-=======
-    "model = Model()"
-   ],
-   "outputs": []
->>>>>>> ac48ffb1
   },
   {
    "cell_type": "markdown",
@@ -171,23 +152,13 @@
    "execution_count": 4,
    "id": "9",
    "metadata": {},
-   "source": [
-<<<<<<< HEAD
+   "outputs": [],
+   "source": [
     "machines = [\n",
     "    [model.add_machine(name=machine_name(k, m)) for m in range(num)]\n",
     "    for k, num in enumerate(num_machines)\n",
     "]"
    ]
-=======
-    "stage2machines = {}\n",
-    "for k in range(num_stages):\n",
-    "    stage2machines[k] = [\n",
-    "        model.add_machine(name=machine_name(m, k))\n",
-    "        for m in range(num_machines[k])\n",
-    "    ]"
-   ],
-   "outputs": []
->>>>>>> ac48ffb1
   },
   {
    "cell_type": "markdown",
@@ -202,12 +173,12 @@
    "execution_count": 5,
    "id": "11",
    "metadata": {},
+   "outputs": [],
    "source": [
     "jobs = [model.add_job() for _ in range(num_jobs)]\n",
     "tasks = {}\n",
     "\n",
     "for j, job in enumerate(jobs):\n",
-<<<<<<< HEAD
     "    for k in range(num_stages):\n",
     "        tasks[j, k] = model.add_task(job, name=task_name(j, k))"
    ]
@@ -242,23 +213,6 @@
    "source": [
     "The final restriction is to make sure that the previous task $T_{j, k-1}$ is processed before $T_{jk}$ for $k > 1$, which can be achieved by adding precedence constraints."
    ]
-=======
-    "    tasks = [\n",
-    "        model.add_task(job=job, name=job_name(j, k)) for k in range(num_stages)\n",
-    "    ]\n",
-    "\n",
-    "    for stage in range(num_stages):\n",
-    "        for machine in stage2machines[stage]:\n",
-    "            duration = PROCESSING_TIMES[j, stage]\n",
-    "            model.add_mode(tasks[stage], machine, duration)\n",
-    "\n",
-    "    for idx in range(num_stages - 1):\n",
-    "        first = tasks[idx]\n",
-    "        second = tasks[idx + 1]\n",
-    "        model.add_end_before_start(first, second)"
-   ],
-   "outputs": []
->>>>>>> ac48ffb1
   },
   {
    "cell_type": "code",
@@ -287,7 +241,6 @@
    "execution_count": 8,
    "id": "12",
    "metadata": {},
-<<<<<<< HEAD
    "outputs": [
     {
      "name": "stdout",
@@ -302,20 +255,16 @@
      ]
     }
    ],
-=======
->>>>>>> ac48ffb1
    "source": [
     "result = model.solve(display=False)\n",
     "print(result)"
-   ],
-   "outputs": []
+   ]
   },
   {
    "cell_type": "code",
    "execution_count": 9,
    "id": "13",
    "metadata": {},
-<<<<<<< HEAD
    "outputs": [
     {
      "data": {
@@ -328,15 +277,12 @@
      "output_type": "display_data"
     }
    ],
-=======
->>>>>>> ac48ffb1
    "source": [
     "from pyjobshop.plot import plot_machine_gantt\n",
     "\n",
     "data = model.data()\n",
     "plot_machine_gantt(result.best, model.data(), plot_labels=True)"
-   ],
-   "outputs": []
+   ]
   },
   {
    "cell_type": "markdown",
@@ -395,6 +341,7 @@
    "execution_count": 13,
    "id": "463623de-2208-4043-b887-1a054fc7c269",
    "metadata": {},
+   "outputs": [],
    "source": [
     "model = Model()\n",
     "\n",
@@ -416,53 +363,29 @@
     "            duration = PROCESSING_TIMES[j, k]\n",
     "            model.add_mode(task, machine, duration)\n",
     "\n",
-<<<<<<< HEAD
     "    for k in range(num_stages - 1):\n",
     "        first = tasks[j, k]\n",
     "        second = tasks[j, k + 1]\n",
     "        model.add_end_before_start(first, second)"
    ]
-=======
-    "    for idx in range(num_stages - 1):\n",
-    "        first = tasks[idx]\n",
-    "        second = tasks[idx + 1]\n",
-    "        # This is the same as end(first) == start(second).\n",
-    "        model.add_end_before_start(first, second)\n",
-    "        model.add_start_before_end(second, first)"
-   ],
-   "outputs": []
->>>>>>> ac48ffb1
   },
   {
    "cell_type": "markdown",
    "id": "ab135964-82fa-4597-9a0b-50e7d476415b",
    "metadata": {},
    "source": [
-<<<<<<< HEAD
     "To model transportation restrictions, we have to take a look at how we've defined the problem. Every job is split into multiple tasks, one for each stage. Each task has a set of modes, which represent the possible machine allocations. If we want to restrict the movement of a job, then we need to restrict which modes can be selected, depending on which of the previous modes were selected."
    ]
-=======
-    "result = model.solve(display=False)\n",
-    "print(result)"
-   ],
-   "outputs": []
->>>>>>> ac48ffb1
   },
   {
    "cell_type": "markdown",
    "id": "44583243-d9c2-4b40-84ef-50cb6233ccc3",
    "metadata": {},
    "source": [
-<<<<<<< HEAD
     "To model such dependencies, we can use the `ModeDependency` constraint. The mode dependency constraint works as follows: if a given mode is selected, then at least one mode out of a set of other modes must be selected.\n",
     "\n",
     "The way we can use this constraint is by stating that if a mode is selected (a task and machine pair) then we must select another mode (the next task with a feasible machine)."
    ]
-=======
-    "plot_machine_gantt(result.best, model.data(), plot_labels=True)"
-   ],
-   "outputs": []
->>>>>>> ac48ffb1
   },
   {
    "cell_type": "markdown",
@@ -500,13 +423,9 @@
    "cell_type": "markdown",
    "id": "4909a28d-c2d7-4c12-9ccf-9ce123db14fa",
    "metadata": {},
-<<<<<<< HEAD
    "source": [
     "Instead of using the machine index pairs, it's easier to use their actual resource index that PyJobShop uses internally:"
    ]
-=======
-   "source": "Another common constraint in HFS environments is blocking of tasks. In this case, $t_{jk}$ does not need to start right away when $t_{j,k-1}$ is finished, but it will continue to occupy the machine. We can do that by keeping the same constraints as the no-wait setting, but we relax the assumption that tasks have a fixed duration. By default, all tasks have a fixed duration (determined by their processing mode), but in blocking flow shops we can have tasks with variable durations as they depend on whether the machine is blocking or not (with their processing mode defining only a minimum duration).  We can do this by setting the `fixed_duration` to `False` for the task. "
->>>>>>> ac48ffb1
   },
   {
    "cell_type": "code",
@@ -539,6 +458,7 @@
    "execution_count": 67,
    "id": "f8bf03eb-fb05-443b-a97f-16b135b7208f",
    "metadata": {},
+   "outputs": [],
    "source": [
     "allowed = {0: 3, 1: 4, 2: 4}"
    ]
@@ -558,27 +478,15 @@
     "            machine1 = mode1.resources[0]\n",
     "            machine2 = mode2.resources[0]\n",
     "\n",
-<<<<<<< HEAD
     "            if allowed.get(machine1) == machine2:\n",
     "                model.add_mode_dependency(mode1, [mode2])"
    ]
-=======
-    "    for idx in range(num_stages - 1):\n",
-    "        first = tasks[idx]\n",
-    "        second = tasks[idx + 1]\n",
-    "        # This is the same as end(first) == start(second).\n",
-    "        model.add_end_before_start(first, second)\n",
-    "        model.add_start_before_end(second, first)"
-   ],
-   "outputs": []
->>>>>>> ac48ffb1
   },
   {
    "cell_type": "code",
    "execution_count": 71,
    "id": "c7e9312b-a408-48e7-86f8-e37e327289ba",
    "metadata": {},
-<<<<<<< HEAD
    "outputs": [
     {
      "name": "stdout",
@@ -593,20 +501,16 @@
      ]
     }
    ],
-=======
->>>>>>> ac48ffb1
    "source": [
     "result = model.solve(display=False)\n",
     "print(result)"
-   ],
-   "outputs": []
+   ]
   },
   {
    "cell_type": "code",
    "execution_count": 72,
    "id": "a0c97489-a70e-4bcb-8e0f-f17996a4ae40",
    "metadata": {},
-<<<<<<< HEAD
    "outputs": [
     {
      "data": {
@@ -619,12 +523,9 @@
      "output_type": "display_data"
     }
    ],
-=======
->>>>>>> ac48ffb1
    "source": [
     "plot_machine_gantt(result.best, model.data(), plot_labels=True)"
-   ],
-   "outputs": []
+   ]
   },
   {
    "cell_type": "markdown",
@@ -668,7 +569,7 @@
    "name": "python",
    "nbconvert_exporter": "python",
    "pygments_lexer": "ipython3",
-   "version": "3.10.10"
+   "version": "3.11.12"
   }
  },
  "nbformat": 4,
