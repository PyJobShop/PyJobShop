import pytest

from pyjobshop import Model
from pyjobshop.ProblemData import (
    Consecutive,
    Constraints,
    DifferentResources,
    EndBeforeEnd,
    EndBeforeStart,
    IdenticalResources,
    Job,
    Machine,
    Mode,
    ModeDependency,
    NonRenewable,
    Objective,
    ProblemData,
    Renewable,
<<<<<<< HEAD
    SelectAllOrNone,
    SelectAtLeastOne,
    SelectExactlyOne,
=======
    SameSequence,
>>>>>>> 2a389a7d
    SetupTime,
    StartBeforeEnd,
    StartBeforeStart,
    Task,
)
from pyjobshop.Solution import Solution, TaskData


@pytest.fixture(scope="session")
def small():
    model = Model()

    job = model.add_job()
    machine = model.add_machine()
    tasks = [model.add_task(job=job) for _ in range(2)]

    for task, duration in zip(tasks, [1, 2]):
        model.add_mode(task, machine, duration)

    return model.data()


@pytest.fixture(scope="session")
def complete_data():
    """
    A ProblemData object with almost all features of the library.
    """
    jobs = [Job(tasks=[2], due_date=1)]
    resources = [
        Machine(no_idle=True),
        Renewable(1, breaks=[(0, 1)]),
        NonRenewable(1),
        Machine(),
<<<<<<< HEAD
    ]
    tasks = [
        Task(),
        Task(),
        Task(job=0),
        Task(),
        Task(optional=True),  # needs to be scheduled
        Task(optional=True),  # does not need to be scheduled
    ]
=======
    ]
    tasks = [Task(), Task(), Task(job=0), Task(), Task(), Task()]
>>>>>>> 2a389a7d
    modes = [
        Mode(0, [0], 1),
        Mode(1, [0], 1),
        Mode(2, [1], 1, [1]),
        Mode(3, [1], 1, [1]),
        Mode(3, [2], 1, [1]),
        Mode(4, [3], 1),
<<<<<<< HEAD
        Mode(5, [3], 100),
=======
        Mode(5, [3], 1),
>>>>>>> 2a389a7d
    ]
    constraints = Constraints(
        start_before_start=[StartBeforeStart(0, 1)],
        start_before_end=[StartBeforeEnd(0, 1)],
        end_before_start=[EndBeforeStart(0, 1)],
        end_before_end=[EndBeforeEnd(0, 1)],
        identical_resources=[IdenticalResources(0, 1)],
        different_resources=[DifferentResources(0, 2)],
        select_all_or_none=[SelectAllOrNone([4])],
        select_at_least_one=[SelectAtLeastOne([4])],
        select_exactly_one=[SelectExactlyOne([4])],
        consecutive=[Consecutive(0, 1)],
        same_sequence=[SameSequence(0, 3)],
        setup_times=[
            SetupTime(0, 0, 1, 1),
            SetupTime(0, 1, 1, 1),
            SetupTime(0, 1, 0, 1),
        ],
        mode_dependencies=[ModeDependency(0, [1])],
    )
    objective = Objective(
        weight_makespan=2,
        weight_tardy_jobs=3,
        weight_total_tardiness=4,
        weight_total_flow_time=5,
        weight_total_earliness=6,
        weight_max_tardiness=7,
        weight_total_setup_time=8,
    )
    return ProblemData(
        jobs,
        resources,
        tasks,
        modes,
        constraints,
        objective,
    )


@pytest.fixture(scope="session")
def complete_sol():
    return Solution(
        [
            TaskData(0, [0], 0, 1),
            TaskData(1, [0], 2, 3),
            TaskData(2, [1], 1, 2),
            TaskData(4, [2], 0, 1),
            TaskData(5, [3], 0, 1),
            TaskData(6, [3], 2, 3),
        ]
    )


@pytest.fixture(scope="session")
def fjsp():
    """
    A small flexible jobshop instance with 3 jobs, 3 resources and 9 tasks.
    """
    DATA = [  # task = (processing_time, resource_id)
        [
            [(3, 0), (1, 1), (5, 2)],  # task 0 with 3 alternatives
            [(2, 0), (4, 1), (6, 2)],  # task 1 with 3 alternatives
            [(2, 0), (3, 1), (1, 2)],  # task 2 with 3 alternatives
        ],
        [
            [(2, 0), (3, 1), (4, 2)],
            [(1, 0), (5, 1), (4, 2)],
            [(2, 0), (1, 1), (4, 2)],
        ],
        [
            [(2, 0), (1, 1), (4, 2)],
            [(2, 0), (3, 1), (4, 2)],
            [(3, 0), (1, 1), (5, 2)],
        ],
    ]

    model = Model()

    machines = [model.add_machine() for _ in range(3)]
    jobs = {}
    tasks = {}

    for job_idx, job_data in enumerate(DATA):
        jobs[job_idx] = model.add_job()

        for idx in range(len(job_data)):
            task_idx = (job_idx, idx)
            tasks[task_idx] = model.add_task(jobs[job_idx])

        for idx, task_data in enumerate(job_data):
            task = tasks[(job_idx, idx)]

            for duration, resource_idx in task_data:
                machine = machines[resource_idx]
                model.add_mode(task, machine, duration)

        for idx in range(len(job_data) - 1):
            first = tasks[(job_idx, idx)]
            second = tasks[(job_idx, idx + 1)]
            model.add_end_before_start(first, second)

    return model.data()


def pytest_addoption(parser):
    parser.addoption(
        "--solvers",
        nargs="+",
        default=["ortools", "cpoptimizer"],
        choices=["ortools", "cpoptimizer"],
        help="Solvers to test.",
    )


def pytest_generate_tests(metafunc):
    if "solver" in metafunc.fixturenames:
        metafunc.parametrize("solver", metafunc.config.getoption("solvers"))<|MERGE_RESOLUTION|>--- conflicted
+++ resolved
@@ -16,13 +16,10 @@
     Objective,
     ProblemData,
     Renewable,
-<<<<<<< HEAD
+    SameSequence,
     SelectAllOrNone,
     SelectAtLeastOne,
     SelectExactlyOne,
-=======
-    SameSequence,
->>>>>>> 2a389a7d
     SetupTime,
     StartBeforeEnd,
     StartBeforeStart,
@@ -56,20 +53,17 @@
         Renewable(1, breaks=[(0, 1)]),
         NonRenewable(1),
         Machine(),
-<<<<<<< HEAD
+        Machine(),
     ]
     tasks = [
         Task(),
         Task(),
         Task(job=0),
         Task(),
-        Task(optional=True),  # needs to be scheduled
-        Task(optional=True),  # does not need to be scheduled
+        Task(),
+        Task(),
+        Task(optional=True),
     ]
-=======
-    ]
-    tasks = [Task(), Task(), Task(job=0), Task(), Task(), Task()]
->>>>>>> 2a389a7d
     modes = [
         Mode(0, [0], 1),
         Mode(1, [0], 1),
@@ -77,11 +71,8 @@
         Mode(3, [1], 1, [1]),
         Mode(3, [2], 1, [1]),
         Mode(4, [3], 1),
-<<<<<<< HEAD
-        Mode(5, [3], 100),
-=======
         Mode(5, [3], 1),
->>>>>>> 2a389a7d
+        Mode(6, [4], 1),
     ]
     constraints = Constraints(
         start_before_start=[StartBeforeStart(0, 1)],
@@ -91,8 +82,8 @@
         identical_resources=[IdenticalResources(0, 1)],
         different_resources=[DifferentResources(0, 2)],
         select_all_or_none=[SelectAllOrNone([4])],
-        select_at_least_one=[SelectAtLeastOne([4])],
-        select_exactly_one=[SelectExactlyOne([4])],
+        select_at_least_one=[SelectAtLeastOne([0])],
+        select_exactly_one=[SelectExactlyOne([0])],
         consecutive=[Consecutive(0, 1)],
         same_sequence=[SameSequence(0, 3)],
         setup_times=[
@@ -131,6 +122,8 @@
             TaskData(4, [2], 0, 1),
             TaskData(5, [3], 0, 1),
             TaskData(6, [3], 2, 3),
+            TaskData(7, [4], 0, 100),
+            TaskData(0, [], 0, 0, present=False),
         ]
     )
 
