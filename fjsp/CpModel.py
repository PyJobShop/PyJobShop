from itertools import product
from typing import Optional, Union

from docplex.cp.expression import CpoIntervalVar, CpoSequenceVar
from docplex.cp.model import CpoModel
from docplex.cp.solution import CpoSolveResult

from .ProblemData import Machine, Operation, ProblemData, Silo
from .Solution import ScheduledOperation, Solution


class CpModel(CpoModel):
    """
    Wrapper around ``docplex.cp.model.CpoModel`` with opinionated naming of
    interval and sequence variables.
    """

    def __init__(self):
        super().__init__()

        self._variables = {}

    def add_interval_var(
        self,
        letter: str,
        *args: Union[int, Optional[str], Operation, Machine],
        **kwargs,
    ) -> CpoIntervalVar:
        """
        Adds and names an interval variable with the given letter and arguments.
        """
        name = self._name_var(letter, *args)
        var = self.interval_var(name=name, **kwargs)
        self._variables[name] = var
        return var

    def add_sequence_var(
        self,
        letter: str,
        *args: Union[int, Optional[str], Operation, Machine],
        **kwargs,
    ) -> CpoSequenceVar:
        """
        Adds and names a sequence variable with the given letter and arguments.
        """
        name = self._name_var(letter, *args)
        var = self.sequence_var(name=name, **kwargs)
        self._variables[var.name] = var
        return var

    def get_var(
        self, letter: str, *args: Union[int, Optional[str], Operation, Machine]
    ):
        """
        Returns the variable with the given letter and arguments.

        Parameters
        ----------
        letter: str
            The letter of the variable type.
        args: list
            List of data objects (operation, product types, machines, etc.).
        """
        return self._variables[self._name_var(letter, *args)]

    def _name_var(
        self, letter: str, *args: Union[int, Optional[str], Operation, Machine]
    ):
        """
        Returns the name of the variable with the given letter and arguments.

        Parameters
        ----------
        letter: str
            The letter of the variable type.
        args: list
            List of data objects (operation, product types, machines, etc.).
        """
        if letter == "A":
            op, machine = args
            assert isinstance(op, Operation)
            assert isinstance(machine, Machine)

            return f"A_{op.idx}_{machine.idx}"
        elif letter == "O":
            op = args[0]
            assert isinstance(op, Operation)

            return f"O_{op.idx}"
        elif letter == "S":
            machine = args[0]
            assert isinstance(machine, Machine)

            return f"S_{machine.idx}"
        elif letter == "P":
            product_type, machine = args
            assert isinstance(machine, Silo)

            return f"P_{product_type}_{machine.idx}"
        else:
            raise ValueError(f"Unknown variable type: {letter}")


def create_cp_model(data: ProblemData) -> CpModel:
    """
    Creates a CP model for the given problem data.
    """
    m = CpModel()

    add_operation_variables(m, data)
    add_sequence_variables(m, data)
    add_objective(m, data)

    add_timing_precedence_constraints(m, data)
    add_assignment_precedence_constraints(m, data)
    add_alternative_constraints(m, data)
    add_no_overlap_constraints(m, data)
    add_machine_accessibility_constraints(m, data)
    add_same_sequence_constraints(m, data)

    return m


def result2solution(data: ProblemData, result: CpoSolveResult) -> Solution:
    """
    Maps a ``CpoSolveResult`` object to a ``Solution`` object.
    """
    schedule = []

    for var in result.get_all_var_solutions():
        name = var.get_name()

        # Scheduled operations are inferred from variables start with an "A"
        # (assignment) and that are present in the solution.
        if name.startswith("A") and var.is_present():
            op_idx, mach_idx = [int(num) for num in name.split("_")[1:]]
            op = data.operations[op_idx]
            start = var.start
            duration = var.size

            schedule.append(ScheduledOperation(op, mach_idx, start, duration))

    return Solution(data, schedule)


def add_operation_variables(m, data):
    for op in data.operations:
        m.add_interval_var("O", op)

        for idx, machine in enumerate(op.machines):
            var = m.add_interval_var("A", op, machine, optional=True)

            if op.durations[idx] > 0:
                # If there is non-zero duration, then the duration is fixed.
                # This assumes that there is no blocking on the machine.
                # NOTE This considerably speeds up the model.
                m.add(m.size_of(var) == op.durations[idx] * m.presence_of(var))

            # Operation may not start before the job's release date if present.
            m.add(m.start_of(var) >= op.job.release_date * m.presence_of(var))


def add_sequence_variables(m, data):
    for machine, ops in data.machine2ops.items():
        # Define a operation sequence variable for each machine.
        # For non-silos, this is defined on the operation interval variables.
        # For silos, this is defined on the product interval variables.
        if not isinstance(machine, Silo):
            intervals = [m.get_var("A", op, machine) for op in ops]
            m.add_sequence_var("S", machine, vars=intervals)
        else:
            product_types = {op.product_type for op in ops}
            product_vars = []

            # Create an optional interval variable for each product type.
            for product_type in product_types:
                var = m.add_interval_var(
                    "P", product_type, machine, optional=True
                )
                product_vars.append(var)

                # Each product optional interval variable spans the operations
                # with the same product type.
                op_intervals = [
                    m.get_var("A", op, machine)
                    for op in ops
                    if op.product_type == product_type
                ]
                m.add(m.span(var, op_intervals))

            # Then create a sequence variable for the machine using the product
            # interval variables.
            m.add_sequence_var("S", machine, vars=product_vars)


def add_objective(m, data):
    completion_times = [m.end_of(m.get_var("O", op)) for op in data.operations]
    m.add(m.minimize(m.max(completion_times)))


def add_timing_precedence_constraints(m, data):
    for frm, to, attr in data.operations_graph.edges(data=True):
        frm = m.get_var("O", data.operations[frm])
        to = m.get_var("O", data.operations[to])

        for prec_type in attr["precedence_types"]:
            if prec_type == "start_at_start":
                m.add(m.start_at_start(frm, to))
            elif prec_type == "start_at_end":
                m.add(m.start_at_end(frm, to))
            elif prec_type == "start_before_start":
                m.add(m.start_before_start(frm, to))
            elif prec_type == "start_before_end":
                m.add(m.start_before_end(frm, to))
            elif prec_type == "end_at_start":
                m.add(m.end_at_start(frm, to))
            elif prec_type == "end_at_end":
                m.add(m.end_at_end(frm, to))
            elif prec_type == "jnd_before_start":
                m.add(m.end_before_start(frm, to))
            elif prec_type == "end_before_end":
                m.add(m.end_before_end(frm, to))


def add_assignment_precedence_constraints(m, data):
    # Obey the operation ordering precedence constraints.
    for machine, ops in data.machine2ops.items():
        seq_var = m.get_var("S", machine)

        for op1, op2 in product(ops, repeat=2):
            if op1 == op2:
                continue

            if (op1.idx, op2.idx) not in data.operations_graph.edges:
                continue

            var1 = m.get_var("A", op1, machine)
            var2 = m.get_var("A", op2, machine)
            edge = data.operations_graph.edges[op1.idx, op2.idx]

            for prec_type in edge["precedence_types"]:
                if prec_type == "previous":
                    m.add(m.previous(seq_var, var1, var2))
                elif prec_type == "same_unit":
                    m.add(m.presence_of(var1) == m.presence_of(var2))
                elif prec_type == "different_unit":
                    m.add(m.presence_of(var1) != m.presence_of(var2))


def add_alternative_constraints(m, data):
    # An operation must be scheduled on exactly one machine.
    for op in data.operations:
        must = m.get_var("O", op)
        optional = [m.get_var("A", op, mach) for mach in op.machines]
        m.add(m.alternative(must, optional))

<<<<<<< HEAD
    # Operations on a given processing machine cannot overlap.
    for machine in data.machines:
        m.add(m.no_overlap(m.get_var("S", machine)))

    # On silos, we allow overlap between operations of the same type,
    # as long as their is enough capacity.
    for silo in data.machines:
        if not isinstance(silo, Silo):
            continue

        ops = data.machine2ops[silo]

        # Load of operations may not exceed the capacity of the silo.
        expr = [m.pulse(m.get_var("A", op, silo), op.load) for op in ops]
        assert silo.capacity is not None
        m.add(sum(expr) <= silo.capacity)

=======

def add_no_overlap_constraints(m, data):
    # Operations on a given machine cannot overlap.
    for machine in data.machines:
        m.add(m.no_overlap(m.get_var("S", machine)))


def add_machine_accessibility_constraints(m, data):
>>>>>>> c4d2d61a
    # Impose machine accessibility restrictions on precedent operations.
    # If an operation is scheduled on a machine, the next operation can only
    # be scheduled on a machine that is accessible from the current machine.
    for i, j in data.operations_graph.edges:
        op1, op2 = data.operations[i], data.operations[j]

        for m1, m2 in product(op1.machines, op2.machines):
            if m1 == m2:
                continue

            # # TODO this results in a lot of extra redundant constraints.
            # if (m1.idx, m2.idx) not in data.machine_graph.edges:
            #     # If (m1 -> m2) is not an edge in the machine graph, then
            #     # we cannot schedule operation 1 on m1 and operation 2 on m2.
            #     frm_var = m.get_var("A", op1, m1)
            #     to_var = m.get_var("A", op2, m2)
            #     m.add(m.presence_of(frm_var) + m.presence_of(to_var) <= 1)


def add_same_sequence_constraints(m, data):
    # Same sequence on machines that are related.
    for k, l, attr in data.machine_graph.edges(data=True):
        if attr["same_sequence"]:
            seq_k = m.get_var("S", data.machines[k])
            seq_l = m.get_var("S", data.machines[l])
            m.add(m.same_sequence(seq_k, seq_l))<|MERGE_RESOLUTION|>--- conflicted
+++ resolved
@@ -150,11 +150,9 @@
         for idx, machine in enumerate(op.machines):
             var = m.add_interval_var("A", op, machine, optional=True)
 
-            if op.durations[idx] > 0:
-                # If there is non-zero duration, then the duration is fixed.
-                # This assumes that there is no blocking on the machine.
-                # NOTE This considerably speeds up the model.
-                m.add(m.size_of(var) == op.durations[idx] * m.presence_of(var))
+            # The duration of the operation on the machine is at least the
+            # duration of the operation; it could be longer due to blocking.
+            m.add(m.size_of(var) >= op.durations[idx] * m.presence_of(var))
 
             # Operation may not start before the job's release date if present.
             m.add(m.start_of(var) >= op.job.release_date * m.presence_of(var))
@@ -162,35 +160,8 @@
 
 def add_sequence_variables(m, data):
     for machine, ops in data.machine2ops.items():
-        # Define a operation sequence variable for each machine.
-        # For non-silos, this is defined on the operation interval variables.
-        # For silos, this is defined on the product interval variables.
-        if not isinstance(machine, Silo):
-            intervals = [m.get_var("A", op, machine) for op in ops]
-            m.add_sequence_var("S", machine, vars=intervals)
-        else:
-            product_types = {op.product_type for op in ops}
-            product_vars = []
-
-            # Create an optional interval variable for each product type.
-            for product_type in product_types:
-                var = m.add_interval_var(
-                    "P", product_type, machine, optional=True
-                )
-                product_vars.append(var)
-
-                # Each product optional interval variable spans the operations
-                # with the same product type.
-                op_intervals = [
-                    m.get_var("A", op, machine)
-                    for op in ops
-                    if op.product_type == product_type
-                ]
-                m.add(m.span(var, op_intervals))
-
-            # Then create a sequence variable for the machine using the product
-            # interval variables.
-            m.add_sequence_var("S", machine, vars=product_vars)
+        intervals = [m.get_var("A", op, machine) for op in ops]
+        m.add_sequence_var("S", machine, vars=intervals)
 
 
 def add_objective(m, data):
@@ -216,7 +187,7 @@
                 m.add(m.end_at_start(frm, to))
             elif prec_type == "end_at_end":
                 m.add(m.end_at_end(frm, to))
-            elif prec_type == "jnd_before_start":
+            elif prec_type == "end_before_start":
                 m.add(m.end_before_start(frm, to))
             elif prec_type == "end_before_end":
                 m.add(m.end_before_end(frm, to))
@@ -254,25 +225,6 @@
         optional = [m.get_var("A", op, mach) for mach in op.machines]
         m.add(m.alternative(must, optional))
 
-<<<<<<< HEAD
-    # Operations on a given processing machine cannot overlap.
-    for machine in data.machines:
-        m.add(m.no_overlap(m.get_var("S", machine)))
-
-    # On silos, we allow overlap between operations of the same type,
-    # as long as their is enough capacity.
-    for silo in data.machines:
-        if not isinstance(silo, Silo):
-            continue
-
-        ops = data.machine2ops[silo]
-
-        # Load of operations may not exceed the capacity of the silo.
-        expr = [m.pulse(m.get_var("A", op, silo), op.load) for op in ops]
-        assert silo.capacity is not None
-        m.add(sum(expr) <= silo.capacity)
-
-=======
 
 def add_no_overlap_constraints(m, data):
     # Operations on a given machine cannot overlap.
@@ -281,7 +233,6 @@
 
 
 def add_machine_accessibility_constraints(m, data):
->>>>>>> c4d2d61a
     # Impose machine accessibility restrictions on precedent operations.
     # If an operation is scheduled on a machine, the next operation can only
     # be scheduled on a machine that is accessible from the current machine.
@@ -289,16 +240,12 @@
         op1, op2 = data.operations[i], data.operations[j]
 
         for m1, m2 in product(op1.machines, op2.machines):
-            if m1 == m2:
-                continue
-
-            # # TODO this results in a lot of extra redundant constraints.
-            # if (m1.idx, m2.idx) not in data.machine_graph.edges:
-            #     # If (m1 -> m2) is not an edge in the machine graph, then
-            #     # we cannot schedule operation 1 on m1 and operation 2 on m2.
-            #     frm_var = m.get_var("A", op1, m1)
-            #     to_var = m.get_var("A", op2, m2)
-            #     m.add(m.presence_of(frm_var) + m.presence_of(to_var) <= 1)
+            if (m1.idx, m2.idx) not in data.machine_graph.edges:
+                # If (m1 -> m2) is not an edge in the machine graph, then
+                # we cannot schedule operation 1 on m1 and operation 2 on m2.
+                frm_var = m.get_var("A", op1, m1)
+                to_var = m.get_var("A", op2, m2)
+                m.add(m.presence_of(frm_var) + m.presence_of(to_var) <= 1)
 
 
 def add_same_sequence_constraints(m, data):
