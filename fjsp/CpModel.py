from itertools import product
from typing import Union

from docplex.cp.expression import CpoIntervalVar, CpoSequenceVar
from docplex.cp.model import CpoModel
from docplex.cp.solution import CpoSolveResult

<<<<<<< HEAD
from .ProblemData import ProblemData, Silo
=======
from .ProblemData import Machine, Operation, ProblemData
>>>>>>> 2f4f51f3
from .Solution import ScheduledOperation, Solution


class CpModel(CpoModel):
    """
    Wrapper around ``docplex.cp.model.CpoModel`` with opinionated naming of
    interval and sequence variables.
    """

    def __init__(self):
        super().__init__()

        self._variables = {}

    def add_interval_var(
        self, letter: str, *args: Union[int, Operation, Machine], **kwargs
    ) -> CpoIntervalVar:
        """
        Adds and names an interval variable with the given letter and arguments.
        """
        name = self._name_var(letter, *args)
        var = self.interval_var(name=name, **kwargs)
        self._variables[name] = var
        return var

    def add_sequence_var(
        self, letter: str, *args: Union[int, Operation, Machine], **kwargs
    ) -> CpoSequenceVar:
        """
        Adds and names a sequence variable with the given letter and arguments.
        """
        name = self._name_var(letter, *args)
        var = self.sequence_var(name=name, **kwargs)
        self._variables[var.name] = var
        return var

    def get_var(self, letter: str, *args: Union[int, Operation, Machine]):
        """
        Returns the variable with the given letter and arguments.

        Parameters
        ----------
        letter: str
            The letter of the variable type.
        args: list
            List of data objects (operation, product types, machines, etc.).
        """
        return self._variables[self._name_var(letter, *args)]

    def _name_var(self, letter: str, *args: Union[int, Operation, Machine]):
        """
        Returns the name of the variable with the given letter and arguments.

        Parameters
        ----------
        letter: str
            The letter of the variable type.
        args: list
            List of data objects (operation, product types, machines, etc.).
        """
        if letter == "A":
            op, machine = args
            assert isinstance(op, Operation)
            assert isinstance(machine, Machine)

            return f"A_{op.idx}_{machine.idx}"
        elif letter == "O":
            op = args[0]
            assert isinstance(op, Operation)

            return f"O_{op.idx}"
        elif letter == "S":
            machine = args[0]
            assert isinstance(machine, Machine)

            return f"S_{machine.idx}"
        else:
            raise ValueError(f"Unknown variable type: {letter}")


def create_cp_model(data: ProblemData) -> CpModel:
    """
    Creates a CP model for the given problem data.
    """
    m = CpModel()

    for op in data.operations:
        m.add_interval_var("O", op)

        for idx, machine in enumerate(op.machines):
<<<<<<< HEAD
            var = m.add_interval_var(
                optional=True, name=f"A_{op.idx}_{machine.idx}"
            )

            if op.durations[idx] > 0:
                # If there is non-zero duration, then the duration is fixed.
                # This assumes that there is no blocking on the machine.
                # NOTE This considerably speeds up the model.
                m.add(m.size_of(var) == op.durations[idx] * m.presence_of(var))
=======
            var = m.add_interval_var("A", op, machine, optional=True)

            # The duration of the operation on the machine is at least the
            # duration of the operation; it could be longer due to blocking.
            m.add(m.size_of(var) >= op.durations[idx] * m.presence_of(var))
>>>>>>> 2f4f51f3

            # Operation may not start before the job's release date if present.
            m.add(m.start_of(var) >= op.job.release_date * m.presence_of(var))

    for machine, ops in data.machine2ops.items():
<<<<<<< HEAD
        # Define a operation sequence variable for each machine.
        # For non-silos, this is defined on the operation interval variables.
        # For silos, this is defined on the product interval variables.
        if not isinstance(machine, Silo):
            intervals = [
                m.variables[(f"A_{op.idx}_{machine.idx}")] for op in ops
            ]
            m.add_sequence_var(intervals, name=f"S_{machine.idx}")
        else:
            product_types = {op.product_type for op in ops}
            product_vars = []

            # Create an optional interval variable for each product type.
            for product_type in product_types:
                name = f"P_{product_type}_{machine.idx}"
                var = m.add_interval_var(optional=True, name=name)
                product_vars.append(var)

                # Each product optional interval variable spans the operations
                # with the same product type.
                op_intervals = [
                    m.variables[f"A_{op.idx}_{machine.idx}"]
                    for op in ops
                    if op.product_type == product_type
                ]
                m.add(m.span(var, op_intervals))

            # Then create a sequence variable for the machine using the product
            # interval variables.
            m.add_sequence_var(product_vars, name=f"S_{machine.idx}")
=======
        intervals = [m.get_var("A", op, machine) for op in ops]
        m.add_sequence_var("S", machine, vars=intervals)
>>>>>>> 2f4f51f3

    # Objective: minimize the makespan
    completion_times = [m.end_of(m.get_var("O", op)) for op in data.operations]
    m.add(m.minimize(m.max(completion_times)))

    # Obey the operation timing precedence constraints.
    for frm, to, attr in data.operations_graph.edges(data=True):
        frm = m.get_var("O", data.operations[frm])
        to = m.get_var("O", data.operations[to])

        for prec_type in attr["precedence_types"]:
            if prec_type == "start_at_start":
                m.add(m.start_at_start(frm, to))
            elif prec_type == "start_at_end":
                m.add(m.start_at_end(frm, to))
            elif prec_type == "start_before_start":
                m.add(m.start_before_start(frm, to))
            elif prec_type == "start_before_end":
                m.add(m.start_before_end(frm, to))
            elif prec_type == "end_at_start":
                m.add(m.end_at_start(frm, to))
            elif prec_type == "end_at_end":
                m.add(m.end_at_end(frm, to))
            elif prec_type == "jnd_before_start":
                m.add(m.end_before_start(frm, to))
            elif prec_type == "end_before_end":
                m.add(m.end_before_end(frm, to))

    # Obey the operation ordering precedence constraints.
    for machine, ops in data.machine2ops.items():
        seq_var = m.get_var("S", machine)

        for op1, op2 in product(ops, repeat=2):
            if op1 == op2:
                continue

            if (op1.idx, op2.idx) not in data.operations_graph.edges:
                continue

            var1 = m.get_var("A", op1, machine)
            var2 = m.get_var("A", op2, machine)
            edge = data.operations_graph.edges[op1.idx, op2.idx]

            for prec_type in edge["precedence_types"]:
                if prec_type == "previous":
                    m.add(m.previous(seq_var, var1, var2))
                elif prec_type == "before":
                    m.add(m.before(seq_var, var1, var2))
                elif prec_type == "same_unit":
                    m.add(m.presence_of(var1) == m.presence_of(var2))

    # An operation must be scheduled on exactly one machine.
    for op in data.operations:
        must = m.get_var("O", op)
        optional = [m.get_var("A", op, mach) for mach in op.machines]
        m.add(m.alternative(must, optional))

    # Operations on a given processing machine cannot overlap.
    for machine in data.machines:
        m.add(m.no_overlap(m.get_var("S", machine)))

<<<<<<< HEAD
    # On silos, we allow overlap between operations of the same type,
    # as long as their is enough capacity.
    for silo in data.machines:
        if not isinstance(silo, Silo):
            continue

        ops = data.machine2ops[silo]

        # Load of operations may not exceed the capacity of the silo.
        expr = [
            m.pulse(m.variables[f"A_{op.idx}_{silo.idx}"], op.load)
            for op in ops
        ]
        assert silo.capacity is not None
        m.add(sum(expr) <= silo.capacity)

    # We can only schedule an operation on a given machine if it is
    # connected to the previous operation on that machine.
=======
    # Impose machine accessibility restrictions on precedent operations.
    # If an operation is scheduled on a machine, the next operation can only
    # be scheduled on a machine that is accessible from the current machine.
>>>>>>> 2f4f51f3
    for i, j in data.operations_graph.edges:
        op1, op2 = data.operations[i], data.operations[j]

        for m1, m2 in product(op1.machines, op2.machines):
            if (m1.idx, m2.idx) not in data.machine_graph.edges:
                # If (m1 -> m2) is not an edge in the machine graph, then
                # we cannot schedule operation 1 on m1 and operation 2 on m2.
                frm_var = m.get_var("A", op1, m1)
                to_var = m.get_var("A", op2, m2)
                m.add(m.presence_of(frm_var) + m.presence_of(to_var) <= 1)

    # Same sequence on machines that are related.
    for k, l, attr in data.machine_graph.edges(data=True):
        if attr["same_sequence"]:
            seq_k = m.get_var("S", data.machines[k])
            seq_l = m.get_var("S", data.machines[l])
            m.add(m.same_sequence(seq_k, seq_l))

    return m


def result2solution(data: ProblemData, result: CpoSolveResult) -> Solution:
    """
    Maps a ``CpoSolveResult`` object to a ``Solution`` object.
    """
    schedule = []

    for var in result.get_all_var_solutions():
        name = var.get_name()

        # Scheduled operations are inferred from variables start with an "A"
        # (assignment) and that are present in the solution.
        if name.startswith("A") and var.is_present():
            op_idx, mach_idx = [int(num) for num in name.split("_")[1:]]
            op = data.operations[op_idx]
            start = var.start
            duration = var.size

            schedule.append(ScheduledOperation(op, mach_idx, start, duration))

    return Solution(data, schedule)<|MERGE_RESOLUTION|>--- conflicted
+++ resolved
@@ -5,11 +5,7 @@
 from docplex.cp.model import CpoModel
 from docplex.cp.solution import CpoSolveResult
 
-<<<<<<< HEAD
-from .ProblemData import ProblemData, Silo
-=======
-from .ProblemData import Machine, Operation, ProblemData
->>>>>>> 2f4f51f3
+from .ProblemData import Machine, Operation, ProblemData, Silo
 from .Solution import ScheduledOperation, Solution
 
 
@@ -100,37 +96,24 @@
         m.add_interval_var("O", op)
 
         for idx, machine in enumerate(op.machines):
-<<<<<<< HEAD
-            var = m.add_interval_var(
-                optional=True, name=f"A_{op.idx}_{machine.idx}"
-            )
+            var = m.add_interval_var("A", op, machine, optional=True)
 
             if op.durations[idx] > 0:
                 # If there is non-zero duration, then the duration is fixed.
                 # This assumes that there is no blocking on the machine.
                 # NOTE This considerably speeds up the model.
                 m.add(m.size_of(var) == op.durations[idx] * m.presence_of(var))
-=======
-            var = m.add_interval_var("A", op, machine, optional=True)
-
-            # The duration of the operation on the machine is at least the
-            # duration of the operation; it could be longer due to blocking.
-            m.add(m.size_of(var) >= op.durations[idx] * m.presence_of(var))
->>>>>>> 2f4f51f3
 
             # Operation may not start before the job's release date if present.
             m.add(m.start_of(var) >= op.job.release_date * m.presence_of(var))
 
     for machine, ops in data.machine2ops.items():
-<<<<<<< HEAD
         # Define a operation sequence variable for each machine.
         # For non-silos, this is defined on the operation interval variables.
         # For silos, this is defined on the product interval variables.
         if not isinstance(machine, Silo):
-            intervals = [
-                m.variables[(f"A_{op.idx}_{machine.idx}")] for op in ops
-            ]
-            m.add_sequence_var(intervals, name=f"S_{machine.idx}")
+            intervals = [m.get_var("A", op, machine) for op in ops]
+            m.add_sequence_var("S", machine, vars=intervals)
         else:
             product_types = {op.product_type for op in ops}
             product_vars = []
@@ -153,10 +136,6 @@
             # Then create a sequence variable for the machine using the product
             # interval variables.
             m.add_sequence_var(product_vars, name=f"S_{machine.idx}")
-=======
-        intervals = [m.get_var("A", op, machine) for op in ops]
-        m.add_sequence_var("S", machine, vars=intervals)
->>>>>>> 2f4f51f3
 
     # Objective: minimize the makespan
     completion_times = [m.end_of(m.get_var("O", op)) for op in data.operations]
@@ -218,7 +197,6 @@
     for machine in data.machines:
         m.add(m.no_overlap(m.get_var("S", machine)))
 
-<<<<<<< HEAD
     # On silos, we allow overlap between operations of the same type,
     # as long as their is enough capacity.
     for silo in data.machines:
@@ -235,13 +213,9 @@
         assert silo.capacity is not None
         m.add(sum(expr) <= silo.capacity)
 
-    # We can only schedule an operation on a given machine if it is
-    # connected to the previous operation on that machine.
-=======
     # Impose machine accessibility restrictions on precedent operations.
     # If an operation is scheduled on a machine, the next operation can only
     # be scheduled on a machine that is accessible from the current machine.
->>>>>>> 2f4f51f3
     for i, j in data.operations_graph.edges:
         op1, op2 = data.operations[i], data.operations[j]
 
