.. figure:: assets/images/logo.svg
   :alt: PyJobShop logo
   :figwidth: 100%

.. note::

   This project is under active development. Expect things to break significantly in versions ``v0.0.*``.


PyJobShop is a Python library for solving scheduling problems with constraint programming.
It currently supports the following scheduling problems:

- **Machine environments:** single machine, parallel machines, hybrid flow shops, open shops, job shops, and flexible job shops.
- **Constraints:** release dates, deadlines, due dates, sequence-dependent setup times, no-wait, blocking, and precedence constraints.
- **Objective functions:** minimizing makespan, total flow time, number of tardy jobs, and total tardiness.

You can find PyJobShop on the Python Package Index under the name ``pyjobshop``.
To install it, simply run:

.. code-block:: shell

   pip install pyjobshop


.. hint::

    If you are new to scheduling or constraint programming, you might benefit from first reading the :doc:`introduction to scheduling <setup/intro_to_scheduling>` and :doc:`introduction to CP <setup/intro_to_cp>` pages.
    To set up an installation from source, or to run the examples listed below yourself, please have a look at the :doc:`installation instructions <setup/installation>`.

Contents
--------

.. toctree::
   :maxdepth: 1
   :caption: Getting started

   setup/intro_to_scheduling
   setup/intro_to_cp
   setup/installation
   setup/getting_help

.. toctree::
   :maxdepth: 1
   :caption: Examples

   examples/simple_example
   examples/hybrid_flow_shop
   examples/flexible_job_shop
<<<<<<< HEAD
   examples/flow_shop
   examples/resource_constrained_project_scheduling
=======
   examples/project_scheduling
>>>>>>> efbc3d55
   examples/quick_examples

.. toctree::
   :maxdepth: 1
   :caption: API reference

   api/pyjobshop

.. toctree::
   :maxdepth: 1
   :caption: Developing PyJobShop

   dev/contributing<|MERGE_RESOLUTION|>--- conflicted
+++ resolved
@@ -46,12 +46,7 @@
    examples/simple_example
    examples/hybrid_flow_shop
    examples/flexible_job_shop
-<<<<<<< HEAD
-   examples/flow_shop
-   examples/resource_constrained_project_scheduling
-=======
    examples/project_scheduling
->>>>>>> efbc3d55
    examples/quick_examples
 
 .. toctree::
