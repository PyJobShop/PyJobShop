--- conflicted
+++ resolved
@@ -45,13 +45,8 @@
    examples/hybrid_flow_shop
    examples/permutation_flow_shop
    examples/project_scheduling
-<<<<<<< HEAD
-   examples/quick_examples
-   examples/objectives_examples
+   examples/optional_tasks
    examples/breaks
-=======
->>>>>>> b0847629
-   examples/optional_tasks
    examples/objectives
    examples/quick_examples
 
