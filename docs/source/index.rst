--- conflicted
+++ resolved
@@ -46,12 +46,8 @@
    examples/permutation_flow_shop
    examples/project_scheduling
    examples/quick_examples
-<<<<<<< HEAD
    examples/objectives
-=======
-   examples/objectives_examples
    examples/optional_tasks
->>>>>>> 7b2619c1
 
 .. toctree::
    :maxdepth: 1
