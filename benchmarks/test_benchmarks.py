--- conflicted
+++ resolved
@@ -130,18 +130,6 @@
     assert_equal(result.objective, 7293)
 
 
-<<<<<<< HEAD
-def test_aslib(benchmark, solver):
-    """
-    Benchmark ASLIB instance from
-    https://www.projectmanagement.ugent.be/research/project_scheduling/rcpspas.
-    """
-    loc = "data/aslib0_0.rcp"
-    data = read(loc, instance_format="aslib")
-
-    result = benchmark(solve, data, solver=solver, time_limit=10)
-    assert_equal(result.objective, 100)
-=======
 def test_pfsp(benchmark, solver: str):
     """
     Benchmark a small permutation flow shop problem instance.
@@ -254,4 +242,15 @@
 
     result = benchmark(model.solve, solver, time_limit=10)
     assert_equal(result.objective, 430)
->>>>>>> 2a389a7d
+
+
+def test_aslib(benchmark, solver):
+    """
+    Benchmark ASLIB instance from
+    https://www.projectmanagement.ugent.be/research/project_scheduling/rcpspas.
+    """
+    loc = "data/aslib0_0.rcp"
+    data = read(loc, instance_format="aslib")
+
+    result = benchmark(solve, data, solver=solver, time_limit=10)
+    assert_equal(result.objective, 100)