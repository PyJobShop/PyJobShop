--- conflicted
+++ resolved
@@ -208,11 +208,8 @@
         earliest_end=3,
         latest_end=4,
         fixed_duration=True,
-<<<<<<< HEAD
         resumable=True,
-=======
         optional=False,
->>>>>>> 1b613106
         name="task",
     )
 
@@ -221,11 +218,8 @@
     assert_equal(task.earliest_end, 3)
     assert_equal(task.latest_end, 4)
     assert_equal(task.fixed_duration, True)
-<<<<<<< HEAD
     assert_equal(task.resumable, True)
-=======
     assert_equal(task.optional, False)
->>>>>>> 1b613106
     assert_equal(task.name, "task")
 
 
