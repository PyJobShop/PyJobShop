from numpy.testing import assert_equal

from pyjobshop.Model import Model
from pyjobshop.ProblemData import (
    Consecutive,
    Constraints,
    DifferentResources,
    EndBeforeEnd,
    EndBeforeStart,
    IdenticalResources,
    IfThen,
    Job,
    Machine,
    Mode,
    NonRenewable,
    Objective,
    ProblemData,
    Renewable,
    SetupTime,
    StartBeforeEnd,
    StartBeforeStart,
    Task,
)
from pyjobshop.Solution import Solution, TaskData


def test_model_to_data():
    """
    Tests that calling ``Model.data()`` returns a correct ProblemData instance.
    """
    model = Model()

    job = model.add_job()
    machine1, machine2 = [model.add_machine() for _ in range(2)]
    task1, task2 = [model.add_task(job=job) for _ in range(2)]

    model.add_mode(task1, machine1, 1)
    model.add_mode(task2, machine2, 2)

    model.add_start_before_start(task1, task2)
    model.add_start_before_end(task1, task2)
    model.add_end_before_end(task1, task2)
    model.add_end_before_start(task1, task2)
    model.add_identical_resources(task2, task1)
    model.add_different_resources(task2, task1)
<<<<<<< HEAD
    model.add_if_then(task2, task1)
    model.add_consecutive(task2, task1, machine1)
=======
    model.add_consecutive(task2, task1)
>>>>>>> a1985679

    model.add_setup_time(machine1, task1, task2, 3)
    model.add_setup_time(machine2, task1, task2, 4)

    model.set_objective(weight_total_flow_time=1)

    data = model.data()

    assert_equal(data.jobs, [job])
    assert_equal(data.resources, [machine1, machine2])
    assert_equal(data.tasks, [task1, task2])
    assert_equal(
        data.modes,
        [
            Mode(task=0, resources=[0], duration=1),
            Mode(task=1, resources=[1], duration=2),
        ],
    )

    constraints = data.constraints
    assert_equal(constraints.start_before_start, [StartBeforeStart(0, 1)])
    assert_equal(constraints.start_before_end, [StartBeforeEnd(0, 1)])
    assert_equal(constraints.end_before_end, [EndBeforeEnd(0, 1)])
    assert_equal(constraints.end_before_start, [EndBeforeStart(0, 1)])
    assert_equal(constraints.identical_resources, [IdenticalResources(1, 0)])
    assert_equal(constraints.different_resources, [DifferentResources(1, 0)])
<<<<<<< HEAD
    assert_equal(constraints.if_then, [IfThen(1, [0])])
    assert_equal(constraints.consecutive, [Consecutive(1, 0, 0)])
=======
    assert_equal(constraints.consecutive, [Consecutive(1, 0)])
>>>>>>> a1985679
    assert_equal(
        constraints.setup_times, [SetupTime(0, 0, 1, 3), SetupTime(1, 0, 1, 4)]
    )
    assert_equal(data.objective, Objective(weight_total_flow_time=1))


def test_from_data():
    """
    Tests that initializing from a data instance returns a valid model
    representation of that instance.
    """
    data = ProblemData(
        [Job(due_date=1)],
        [Machine(), Renewable(1), NonRenewable(0)],
        [Task(), Task(job=0), Task()],
        modes=[Mode(0, [0], 1), Mode(1, [1], 2), Mode(2, [1], 2)],
        constraints=Constraints(
            start_before_start=[StartBeforeStart(0, 1)],
            start_before_end=[StartBeforeEnd(0, 1)],
            end_before_start=[EndBeforeStart(0, 1)],
            end_before_end=[EndBeforeEnd(0, 1)],
            identical_resources=[IdenticalResources(0, 1)],
            different_resources=[DifferentResources(0, 1)],
<<<<<<< HEAD
            if_then=[IfThen(1, [0])],
            consecutive=[Consecutive(1, 2, 0)],
=======
            consecutive=[Consecutive(1, 2)],
>>>>>>> a1985679
            setup_times=[
                SetupTime(0, 0, 1, 1),  # machine
                SetupTime(1, 0, 1, 0),  # renewable
                SetupTime(2, 0, 1, 0),  # non-renewable
            ],
        ),
        objective=Objective(
            weight_makespan=2,
            weight_tardy_jobs=3,
            weight_total_tardiness=4,
            weight_total_flow_time=5,
            weight_total_earliness=6,
            weight_max_tardiness=7,
            weight_max_lateness=8,
        ),
    )
    model = Model.from_data(data)
    m_data = model.data()

    assert_equal(m_data.num_jobs, data.num_jobs)
    assert_equal(m_data.num_resources, data.num_resources)
    assert_equal(m_data.num_tasks, data.num_tasks)
    assert_equal(m_data.num_modes, data.num_modes)
    assert_equal(m_data.modes, data.modes)
    assert_equal(m_data.constraints, data.constraints)
    assert_equal(m_data.objective, data.objective)


def test_model_to_data_default_values():
    """
    Tests ``Model.data()`` uses the correct default values.
    """
    model = Model()

    job = model.add_job()
    machine = model.add_machine()
    task = model.add_task(job=job)
    model.add_mode(task, machine, 1)

    data = model.data()

    assert_equal(data.jobs, [job])
    assert_equal(data.resources, [machine])
    assert_equal(data.tasks, [task])
    assert_equal(data.modes, [Mode(task=0, resources=[0], duration=1)])
    assert_equal(data.constraints, Constraints())
    assert_equal(data.objective, Objective(weight_makespan=1))


def test_add_job_attributes():
    """
    Tests that adding a job to the model correctly sets the attributes.
    """
    model = Model()

    job = model.add_job(
        weight=0, release_date=1, due_date=2, deadline=3, name="job"
    )

    assert_equal(job.weight, 0)
    assert_equal(job.release_date, 1)
    assert_equal(job.due_date, 2)
    assert_equal(job.deadline, 3)
    assert_equal(job.name, "job")


def test_add_machine_attributes():
    """
    Tests that adding a machine to the model correctly sets the attributes.
    """
    model = Model()

    machine = model.add_machine(name="machine")
    assert_equal(machine.name, "machine")


def test_add_renewable_resource_attributes():
    """
    Tests that adding a resource to the model correctly sets the attributes.
    """
    model = Model()

    renewable = model.add_renewable(capacity=1, name="resource")

    assert_equal(renewable.capacity, 1)
    assert_equal(renewable.name, "resource")


def test_add_non_renewable_resource_attributes():
    """
    Tests that adding a resource to the model correctly sets the attributes.
    """
    model = Model()

    non_renewable = model.add_non_renewable(capacity=1, name="resource")

    assert_equal(non_renewable.capacity, 1)
    assert_equal(non_renewable.name, "resource")


def test_add_task_attributes():
    """
    Tests that adding a task to the model correctly sets the attributes.
    """
    model = Model()

    task = model.add_task(
        earliest_start=1,
        latest_start=2,
        earliest_end=3,
        latest_end=4,
        fixed_duration=True,
        name="task",
    )

    assert_equal(task.earliest_start, 1)
    assert_equal(task.latest_start, 2)
    assert_equal(task.earliest_end, 3)
    assert_equal(task.latest_end, 4)
    assert_equal(task.fixed_duration, True)
    assert_equal(task.name, "task")


def test_add_mode_attributes():
    """
    Tests that adding a mode to the model correctly sets the attributes.
    """
    model = Model()

    task = model.add_task()
    resources = [model.add_machine() for _ in range(3)]

    mode = model.add_mode(task, resources, duration=1, demands=[1, 2, 3])

    assert_equal(mode.task, 0)
    assert_equal(mode.resources, [0, 1, 2])
    assert_equal(mode.duration, 1)
    assert_equal(mode.demands, [1, 2, 3])


def test_add_mode_single_resource():
    """
    Tests that adding a mode with single resource and demand is correctly set.
    """
    model = Model()

    job = model.add_job()
    machine = model.add_machine()
    task = model.add_task(job=job)

    mode = model.add_mode(task, machine, duration=1, demands=1)
    assert_equal(mode.task, 0)
    assert_equal(mode.resources, [0])
    assert_equal(mode.duration, 1)
    assert_equal(mode.demands, [1])


def test_add_if_then_successor_type_cast():
    """
    Tests that adding an if-then constraint with successors is correctly
    cast to a list, if applicable.
    """
    model = Model()
    task1, task2, task3 = [model.add_task() for _ in range(3)]

    # Single successor is allowed, but this should be cast to a list
    # in the constraint.
    constraint = model.add_if_then(task1, task2)
    assert_equal(constraint.predecessor, 0)
    assert_equal(constraint.successors, [1])

    # Multiple successors are also allwoed.
    constraint = model.add_if_then(task1, [task2, task3])
    assert_equal(constraint.predecessor, 0)
    assert_equal(constraint.successors, [1, 2])


def test_model_attributes():
    """
    Tests that the model attributes are correctly.
    """
    model = Model()

    jobs = [model.add_job() for _ in range(10)]
    resources = [model.add_machine() for _ in range(20)]
    tasks = [model.add_task() for _ in range(30)]
    modes = [model.add_mode(t, [m], 1) for t in tasks for m in resources]

    assert_equal(model.jobs, jobs)
    assert_equal(model.resources, resources)
    assert_equal(model.tasks, tasks)
    assert_equal(model.modes, modes)


def test_model_set_objective():
    """
    Tests that setting the objective changes.
    """
    model = Model()

    # The default objective function is the makespan.
    assert_equal(model.objective, Objective(weight_makespan=1))

    # Now we set the objective function to a weighted combination
    # this should overwrite the previously set objective.
    model.set_objective(
        weight_makespan=1,
        weight_tardy_jobs=2,
        weight_total_tardiness=3,
        weight_total_flow_time=4,
        weight_total_earliness=5,
        weight_max_tardiness=6,
        weight_max_lateness=7,
        weight_total_setup_time=8,
    )

    assert_equal(model.objective.weight_makespan, 1)
    assert_equal(model.objective.weight_tardy_jobs, 2)
    assert_equal(model.objective.weight_total_tardiness, 3)
    assert_equal(model.objective.weight_total_flow_time, 4)
    assert_equal(model.objective.weight_total_earliness, 5)
    assert_equal(model.objective.weight_max_tardiness, 6)
    assert_equal(model.objective.weight_max_lateness, 7)
    assert_equal(model.objective.weight_total_setup_time, 8)


def test_solve(solver: str):
    """
    Tests the solve method of the Model class.
    """
    model = Model()

    job = model.add_job()
    machine = model.add_machine()
    tasks = [model.add_task(job=job) for _ in range(2)]

    for task, duration in zip(tasks, [1, 2]):
        model.add_mode(task, machine, duration)

    result = model.solve(solver=solver)

    assert_equal(result.objective, 3)
    assert_equal(result.status.value, "Optimal")


def test_solve_additional_kwargs_initial_solution_fixed(small):
    """
    Tests that Model.solve() correctly takes the initial solution and passes
    additional kwargs to the solver, fixing the solution.
    """
    model = Model.from_data(small)
    init = Solution([TaskData(0, [0], 0, 1), TaskData(1, [0], 3, 5)])
    result = model.solve(
        "ortools",
        initial_solution=init,
        fix_variables_to_their_hinted_value=True,
    )

    # The initial solution has makespan 5 and is fixed, even though this
    # instance admits a better solution with makespan 3.
    assert_equal(result.objective, 5)
    assert_equal(result.status.value, "Optimal")<|MERGE_RESOLUTION|>--- conflicted
+++ resolved
@@ -43,12 +43,8 @@
     model.add_end_before_start(task1, task2)
     model.add_identical_resources(task2, task1)
     model.add_different_resources(task2, task1)
-<<<<<<< HEAD
     model.add_if_then(task2, task1)
-    model.add_consecutive(task2, task1, machine1)
-=======
     model.add_consecutive(task2, task1)
->>>>>>> a1985679
 
     model.add_setup_time(machine1, task1, task2, 3)
     model.add_setup_time(machine2, task1, task2, 4)
@@ -75,12 +71,8 @@
     assert_equal(constraints.end_before_start, [EndBeforeStart(0, 1)])
     assert_equal(constraints.identical_resources, [IdenticalResources(1, 0)])
     assert_equal(constraints.different_resources, [DifferentResources(1, 0)])
-<<<<<<< HEAD
     assert_equal(constraints.if_then, [IfThen(1, [0])])
-    assert_equal(constraints.consecutive, [Consecutive(1, 0, 0)])
-=======
     assert_equal(constraints.consecutive, [Consecutive(1, 0)])
->>>>>>> a1985679
     assert_equal(
         constraints.setup_times, [SetupTime(0, 0, 1, 3), SetupTime(1, 0, 1, 4)]
     )
@@ -104,12 +96,8 @@
             end_before_end=[EndBeforeEnd(0, 1)],
             identical_resources=[IdenticalResources(0, 1)],
             different_resources=[DifferentResources(0, 1)],
-<<<<<<< HEAD
             if_then=[IfThen(1, [0])],
-            consecutive=[Consecutive(1, 2, 0)],
-=======
             consecutive=[Consecutive(1, 2)],
->>>>>>> a1985679
             setup_times=[
                 SetupTime(0, 0, 1, 1),  # machine
                 SetupTime(1, 0, 1, 0),  # renewable
