--- conflicted
+++ resolved
@@ -11,12 +11,7 @@
     Mode,
     ModeDependency,
     Objective,
-<<<<<<< HEAD
-    ProblemData,
-    Renewable,
     SameSequence,
-=======
->>>>>>> fb0c3075
     SetupTime,
     StartBeforeEnd,
     StartBeforeStart,
@@ -44,8 +39,8 @@
     model.add_identical_resources(task2, task1)
     model.add_different_resources(task2, task1)
     model.add_consecutive(task2, task1)
+    model.add_mode_dependency(mode1, [mode2])
     model.add_same_sequence(machine1, machine2, [task1], [task2])
-    model.add_mode_dependency(mode1, [mode2])
     model.add_setup_time(machine1, task1, task2, 3)
     model.add_setup_time(machine2, task1, task2, 4)
 
@@ -64,20 +59,6 @@
         ],
     )
 
-<<<<<<< HEAD
-    constraints = data.constraints
-    assert_equal(constraints.start_before_start, [StartBeforeStart(0, 1)])
-    assert_equal(constraints.start_before_end, [StartBeforeEnd(0, 1)])
-    assert_equal(constraints.end_before_end, [EndBeforeEnd(0, 1)])
-    assert_equal(constraints.end_before_start, [EndBeforeStart(0, 1)])
-    assert_equal(constraints.identical_resources, [IdenticalResources(1, 0)])
-    assert_equal(constraints.different_resources, [DifferentResources(1, 0)])
-    assert_equal(constraints.consecutive, [Consecutive(1, 0)])
-    assert_equal(constraints.same_sequence, [SameSequence(0, 1, [0], [1])])
-    assert_equal(constraints.mode_dependencies, [ModeDependency(0, [1])])
-    assert_equal(
-        constraints.setup_times, [SetupTime(0, 0, 1, 3), SetupTime(1, 0, 1, 4)]
-=======
     constraints = Constraints(
         start_before_start=[StartBeforeStart(0, 1)],
         start_before_end=[StartBeforeEnd(0, 1)],
@@ -86,9 +67,9 @@
         identical_resources=[IdenticalResources(1, 0)],
         different_resources=[DifferentResources(1, 0)],
         consecutive=[Consecutive(1, 0)],
+        same_sequence=[SameSequence([0], [1])],
         setup_times=[SetupTime(0, 0, 1, 3), SetupTime(1, 0, 1, 4)],
         mode_dependencies=[ModeDependency(0, [1])],
->>>>>>> fb0c3075
     )
     assert_equal(data.constraints, constraints)
     assert_equal(data.objective, Objective(weight_total_flow_time=1))
@@ -99,46 +80,7 @@
     Tests that initializing from a data instance returns a valid model
     representation of that instance.
     """
-<<<<<<< HEAD
-    data = ProblemData(
-        [Job(tasks=[1], due_date=1)],
-        [Machine(), Renewable(1), NonRenewable(0), Machine()],
-        [Task(), Task(job=0), Task()],
-        modes=[
-            Mode(0, [0], 1),
-            Mode(1, [1], 2),
-            Mode(2, [1], 2),
-            Mode(0, [3], 1),
-        ],
-        constraints=Constraints(
-            start_before_start=[StartBeforeStart(0, 1)],
-            start_before_end=[StartBeforeEnd(0, 1)],
-            end_before_start=[EndBeforeStart(0, 1)],
-            end_before_end=[EndBeforeEnd(0, 1)],
-            identical_resources=[IdenticalResources(0, 1)],
-            different_resources=[DifferentResources(0, 1)],
-            consecutive=[Consecutive(1, 2)],
-            same_sequence=[SameSequence(0, 3, [0], [2])],
-            setup_times=[
-                SetupTime(0, 0, 1, 1),
-                SetupTime(0, 1, 1, 2),
-                SetupTime(0, 1, 0, 3),
-            ],
-        ),
-        objective=Objective(
-            weight_makespan=2,
-            weight_tardy_jobs=3,
-            weight_total_tardiness=4,
-            weight_total_flow_time=5,
-            weight_total_earliness=6,
-            weight_max_tardiness=7,
-            weight_total_setup_time=8,
-        ),
-    )
-    model = Model.from_data(data)
-=======
     model = Model.from_data(complete)
->>>>>>> fb0c3075
     m_data = model.data()
 
     assert_equal(m_data.num_jobs, complete.num_jobs)
