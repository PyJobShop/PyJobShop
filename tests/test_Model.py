--- conflicted
+++ resolved
@@ -118,11 +118,7 @@
             weight_total_flow_time=5,
             weight_total_earliness=6,
             weight_max_tardiness=7,
-<<<<<<< HEAD
-            weight_max_lateness=8,
-            weight_total_setup_time=9,
-=======
->>>>>>> 1cc880e4
+            weight_total_setup_time=8,
         ),
     )
     model = Model.from_data(data)
