import pytest
from numpy.testing import assert_, assert_equal, assert_raises

from pyjobshop.constants import MAX_VALUE
from pyjobshop.Model import Model
from pyjobshop.ProblemData import (
    Consecutive,
    Constraints,
    DifferentResources,
    EndBeforeEnd,
    EndBeforeStart,
    IdenticalResources,
    Job,
    Machine,
    Mode,
    ModeDependency,
    NonRenewable,
    Objective,
    ProblemData,
    Renewable,
    SameSequence,
    SelectAllOrNone,
    SelectAtLeastOne,
    SelectExactlyOne,
    SetupTime,
    StartBeforeEnd,
    StartBeforeStart,
    Task,
)
from pyjobshop.Solution import TaskData as TaskData
from pyjobshop.solve import solve


def test_job_attributes():
    """
    Tests that the attributes of the Job class are set correctly.
    """
    job = Job(
        weight=0,
        release_date=1,
        due_date=2,
        deadline=3,
        tasks=[0],
        name="test",
    )

    assert_equal(job.weight, 0)
    assert_equal(job.release_date, 1)
    assert_equal(job.due_date, 2)
    assert_equal(job.deadline, 3)
    assert_equal(job.tasks, [0])
    assert_equal(job.name, "test")


def test_job_default_attributes():
    """
    Tests that the default attributes of the Job class are set correctly.
    """
    job = Job()

    assert_equal(job.weight, 1)
    assert_equal(job.release_date, 0)
    assert_equal(job.deadline, MAX_VALUE)
    assert_equal(job.due_date, None)
    assert_equal(job.tasks, [])
    assert_equal(job.name, "")


@pytest.mark.parametrize(
    "weight, release_date, deadline, due_date",
    [
        (-1, 0, 0, 0),  # weight < 0
        (0, -1, 0, 0),  # release_date < 0
        (0, 0, -1, 0),  # deadline < 0
        (0, 10, 0, 0),  # release_date > deadline
    ],
)
def test_job_attributes_raises_invalid_parameters(
    weight: int,
    release_date: int,
    deadline: int,
    due_date: int,
):
    """
    Tests that a ValueError is raised when invalid parameters are passed to
    Job.
    """
    with assert_raises(ValueError):
        Job(
            weight=weight,
            release_date=release_date,
            deadline=deadline,
            due_date=due_date,
            tasks=[],
        )


def test_machine_attributes():
    """
    Tests that the attributes of the Machine class are set correctly.
    """
    machine = Machine(breaks=[], no_idle=True, name="Machine")
    assert_equal(machine.breaks, [])
    assert_equal(machine.no_idle, True)
    assert_equal(machine.name, "Machine")


def test_machine_default_attributes():
    """
    Tests that the default attributes of the Machine class are set correctly.
    """
    machine = Machine()
    assert_equal(machine.breaks, [])
    assert_equal(machine.no_idle, False)
    assert_equal(machine.name, "")


@pytest.mark.parametrize(
    "breaks, no_idle",
    [
        ([(-1, 0)], False),  # breaks start < 0
        ([(2, 1)], False),  # breaks start > end
        ([(1, 3), (2, 4)], False),  # breaks overlapping
        ([(1, 2)], True),  # breaks with no_idle
    ],
)
def test_machine_raises_invalid_parameters(breaks, no_idle):
    """
    Tests that a ValueError is raised when invalid parameters are passed
    to the Machine class.
    """
    with assert_raises(ValueError):
        Machine(breaks=breaks, no_idle=no_idle)


def test_renewable_attributes():
    """
    Tests that the attributes of the Renewable class are set correctly.
    """
    renewable = Renewable(capacity=1, breaks=[(1, 2)], name="TestRenewable")
    assert_equal(renewable.capacity, 1)
    assert_equal(renewable.breaks, [(1, 2)])
    assert_equal(renewable.name, "TestRenewable")


def test_renewable_default_attributes():
    """
    Tests that the default attributes of the Renewable class are set correctly.
    """
    renewable = Renewable(capacity=0)
    assert_equal(renewable.breaks, [])
    assert_equal(renewable.name, "")


@pytest.mark.parametrize(
    "capacity, breaks",
    [
        (-1, [(0, 1)]),  # capacity < 0
        (1, [(-1, 0)]),  # breaks start < 0
        (1, [(2, 1)]),  # breaks start > end
        (1, [(1, 3), (2, 4)]),  # breaks overlapping
    ],
)
def test_renewable_raises_invalid_parameters(capacity, breaks):
    """
    Tests that a ValueError is raised when invalid parameters are passed
    to the Renewable class.
    """
    with assert_raises(ValueError):
        Renewable(capacity=capacity, breaks=breaks)


def test_non_renewable_attributes():
    """
    Tests that the attributes of the NonRenewable class are set correctly.
    """
    # Let's first test the default values.
    non_renewable = NonRenewable(capacity=1)
    assert_equal(non_renewable.name, "")

    # Now test with some values.
    non_renewable = NonRenewable(capacity=1, name="TestNonRenewable")
    assert_equal(non_renewable.capacity, 1)
    assert_equal(non_renewable.name, "TestNonRenewable")


def test_non_renewable_default_attributes():
    """
    Tests that the default attributes of the NonRenewable class are set
    correctly.
    """
    non_renewable = NonRenewable(capacity=0)
    assert_equal(non_renewable.name, "")


def test_non_renewable_raises_invalid_capacity():
    """
    Tests that a ValueError is raised when an invalid capacity is passed
    to the Renewable class.
    """
    with assert_raises(ValueError):
        NonRenewable(capacity=-1)  # negative


def test_task_attributes():
    """
    Tests that the attributes of the Task class are set correctly.
    """
    task = Task(
        job=0,
        earliest_start=1,
        latest_start=2,
        earliest_end=3,
        latest_end=4,
        fixed_duration=False,
<<<<<<< HEAD
        resumable=True,
=======
        optional=True,
>>>>>>> 1b613106
        name="TestTask",
    )

    assert_equal(task.job, 0)
    assert_equal(task.earliest_start, 1)
    assert_equal(task.latest_start, 2)
    assert_equal(task.earliest_end, 3)
    assert_equal(task.latest_end, 4)
    assert_equal(task.fixed_duration, False)
<<<<<<< HEAD
    assert_equal(task.resumable, True)
=======
    assert_equal(task.optional, True)
>>>>>>> 1b613106
    assert_equal(task.name, "TestTask")


def test_task_default_attributes():
    """
    Tests that the default attributes of the Task class are set correctly.
    """
    task = Task()

    assert_equal(task.job, None)
    assert_equal(task.earliest_start, 0)
    assert_equal(task.latest_start, MAX_VALUE)
    assert_equal(task.earliest_end, 0)
    assert_equal(task.latest_end, MAX_VALUE)
    assert_equal(task.fixed_duration, True)
<<<<<<< HEAD
    assert_equal(task.resumable, False)
=======
    assert_equal(task.optional, False)
>>>>>>> 1b613106
    assert_equal(task.name, "")


@pytest.mark.parametrize(
    "earliest_start, latest_start, earliest_end, latest_end",
    [
        (1, 0, 0, 0),  # earliest_start > latest_start
        (0, 0, 1, 0),  # earliest_end > latest_end
    ],
)
def test_task_attributes_raises_invalid_parameters(
    earliest_start: int,
    latest_start: int,
    earliest_end: int,
    latest_end: int,
):
    """
    Tests that an error is raised when invalid parameters are passed to the
    Task class.
    """
    with assert_raises(ValueError):
        Task(
            earliest_start=earliest_start,
            latest_start=latest_start,
            earliest_end=earliest_end,
            latest_end=latest_end,
        )


def test_mode_attributes():
    """
    Tests that the attributes of the Mode class are set correctly.
    """
    mode = Mode(task=0, resources=[0], duration=1, demands=[1], name="mode")

    assert_equal(mode.task, 0)
    assert_equal(mode.duration, 1)
    assert_equal(mode.resources, [0])
    assert_equal(mode.demands, [1])
    assert_equal(mode.name, "mode")


def test_mode_default_attributes():
    """
    Tests that the default attributes of the Mode class are set correctly.
    """
    mode = Mode(task=0, resources=[0], duration=1, demands=[1])

    assert_equal(mode.name, "")


@pytest.mark.parametrize(
    "resources, duration, demands",
    [
        ([0, 0], -1, [0, 0]),  # resources not unique
        ([0], -1, [0]),  # duration < 0
        ([0], 0, [-1]),  # demand < 0
        ([0], 0, [0, 0]),  # len(resources) != len(demands)
    ],
)
def test_mode_raises_invalid_parameters(resources, duration, demands):
    """
    Tests that a ValueError is raised when invalid parameters are passed to
    the Mode class.
    """
    with assert_raises(ValueError):
        Mode(task=0, resources=resources, duration=duration, demands=demands)


def test_mode_dependency_must_have_at_least_one_succesor_mode():
    """
    Tests that ModeDependency requires at least one successor mode.
    """
    with assert_raises(ValueError):
        ModeDependency(0, [])


@pytest.mark.parametrize(
    "tasks1, tasks2",
    [
        ([0], [1, 2]),  # not same length
        ([0, 0], [1, 2]),  # tasks1 duplicate values
        ([0, 1], [2, 2]),  # tasks2 duplicate values
    ],
)
def test_same_sequence_raises(tasks1: list[int], tasks2: list[int]):
    """
    Tests that SameSequence raises an error when the tasks are invalid.
    """
    with assert_raises(ValueError):
        SameSequence(0, 1, tasks1, tasks2)


def test_negative_setup_times_not_allowed():
    """
    Tests that SetupTime duration must be non-negative.
    """
    SetupTime(0, 0, 1, 0)  # OK

    with assert_raises(ValueError):
        SetupTime(0, 0, 1, -1)  # not OK


def test_constraints_len():
    """
    Tests that the length of the constraints is set correctly.
    """
    constraints = Constraints(
        start_before_start=[StartBeforeStart(0, 1)],
        start_before_end=[StartBeforeEnd(0, 1)],
        end_before_start=[EndBeforeStart(0, 1)],
        end_before_end=[EndBeforeEnd(0, 1)],
        identical_resources=[IdenticalResources(0, 1)],
        different_resources=[DifferentResources(0, 1)],
        consecutive=[Consecutive(1, 2)],
        same_sequence=[SameSequence(0, 1)],
        setup_times=[
            SetupTime(0, 0, 1, 1),  # machine
            SetupTime(1, 0, 1, 0),  # renewable
            SetupTime(2, 0, 1, 0),  # non-renewable
        ],
        mode_dependencies=[ModeDependency(0, [1])],
        select_all_or_none=[SelectAllOrNone([1, 2], 3)],
        select_at_least_one=[SelectAtLeastOne([1, 0])],
        select_exactly_one=[SelectAtLeastOne([1, 0])],
    )

    assert_equal(len(constraints), 15)


def test_constraints_str():
    """
    Tests the string representation of the Constraints class.
    """
    constraints = Constraints()
    assert_equal(str(constraints), "0 constraints")

    constraints.start_before_start.append(StartBeforeStart(0, 1))
    expected = "1 constraints\n└─ 1 start_before_start"
    assert_equal(str(constraints), expected)

    constraints.mode_dependencies.append(ModeDependency(0, [1, 2, 3]))
    expected = "2 constraints\n├─ 1 start_before_start\n└─ 1 mode_dependencies"
    assert_equal(str(constraints), expected)


@pytest.mark.parametrize(
    "weights",
    [
        [-1, 0, 0, 0, 0, 0, 0],  # weight_makespan < 0,
        [0, -1, 0, 0, 0, 0, 0],  # weight_tardy_jobs < 0
        [0, 0, -1, 0, 0, 0, 0],  # weight_total_flow_time < 0
        [0, 0, 0, -1, 0, 0, 0],  # weight_total_tardiness < 0
        [0, 0, 0, 0, -1, 0, 0],  # weight_total_earliness < 0
        [0, 0, 0, 0, 0, -1, 0],  # weight_max_tardiness < 0
        [0, 0, 0, 0, 0, 0, -1],  # weight_total_setup_time < 0
    ],
)
def test_objective_valid_values(weights: list[int]):
    """
    Tests that an error is raised when invalid weights are passed to the
    Objective class.
    """
    with assert_raises(ValueError):
        Objective(*weights)


def test_objective_str():
    """
    Tests the string representation of the Objective class.
    """
    objective = Objective()
    assert_equal(str(objective), "objective\n└─ no weights")

    objective = Objective(weight_makespan=1)
    assert_equal(str(objective), "objective\n└─ weight_makespan=1")

    objective = Objective(weight_makespan=1, weight_max_tardiness=10)

    expected = "objective\n├─ weight_makespan=1\n└─ weight_max_tardiness=10"
    assert_equal(str(objective), expected)


def test_problem_data_input_parameter_attributes():
    """
    Tests that the input parameters of the ProblemData class are set correctly
    as attributes.
    """
    jobs = [Job(tasks=[idx]) for idx in range(5)]
    resources = [Machine() for _ in range(5)]
    tasks = [Task(job=idx) for idx in range(5)]
    modes = [
        Mode(task=task, resources=[resource], duration=1)
        for task in range(5)
        for resource in range(5)
    ]
    constraints = Constraints(
        end_before_start=[
            EndBeforeStart(0, 1),
            EndBeforeStart(2, 3),
            EndBeforeStart(3, 4),
        ]
    )
    objective = Objective(weight_total_flow_time=1)

    data = ProblemData(
        jobs,
        resources,
        tasks,
        modes,
        constraints,
        objective,
    )

    assert_equal(data.jobs, jobs)
    assert_equal(data.resources, resources)
    assert_equal(data.tasks, tasks)
    assert_equal(data.modes, modes)
    assert_equal(data.constraints, constraints)
    assert_equal(data.objective, objective)


def test_problem_data_non_input_parameter_attributes():
    """
    Tests that attributes that are not input parameters of the ProblemData
    class are set correctly.
    """
    jobs = [Job(tasks=[0, 1, 2])]
    resources = [Machine(), Renewable(1), NonRenewable(2)]
    tasks = [Task(job=0) for _ in range(3)]
    modes = [
        Mode(task=2, resources=[1], duration=1),
        Mode(task=1, resources=[2], duration=1),
        Mode(task=1, resources=[0], duration=1),
        Mode(task=0, resources=[2], duration=1),
    ]
    constraints = Constraints(
        start_before_start=[StartBeforeStart(1, 1)],
        start_before_end=[StartBeforeEnd(1, 1)],
        end_before_end=[EndBeforeEnd(1, 1)],
        end_before_start=[EndBeforeStart(1, 1)],
    )

    data = ProblemData(jobs, resources, tasks, modes, constraints)

    assert_equal(data.num_jobs, 1)
    assert_equal(data.num_resources, 3)
    assert_equal(data.num_tasks, 3)
    assert_equal(data.num_modes, 4)
    assert_equal(data.num_constraints, 4)
    assert_equal(data.machine_idcs, [0])
    assert_equal(data.renewable_idcs, [1])
    assert_equal(data.non_renewable_idcs, [2])


def test_problem_data_default_values():
    """
    Tests that the default values of the ProblemData class are set correctly.
    """
    jobs = [Job(tasks=[0])]
    resources = [Renewable(0)]
    tasks = [Task(job=0)]
    modes = [Mode(task=0, resources=[0], duration=1)]
    data = ProblemData(jobs, resources, tasks, modes)

    assert_equal(data.constraints, Constraints())
    assert_equal(data.objective, Objective(weight_makespan=1))


def test_problem_data_str():
    """
    Tests the string representation of the ProblemData class.
    """
    jobs = [Job(tasks=[idx]) for idx in range(5)]
    resources = [Machine() for _ in range(5)] + [Renewable(1), NonRenewable(1)]
    tasks = [Task(job=idx) for idx in range(5)]
    modes = [
        Mode(task=task, resources=[resource], duration=1)
        for task in range(5)
        for resource in range(5)
    ]
    constraints = Constraints(
        end_before_start=[
            EndBeforeStart(0, 1),
            EndBeforeStart(2, 3),
            EndBeforeStart(3, 4),
        ]
    )
    objective = Objective(weight_makespan=10, weight_total_flow_time=1)
    data = ProblemData(jobs, resources, tasks, modes, constraints, objective)

    expected = (
        "5 jobs\n"
        "7 resources\n"
        "├─ 5 machines\n"
        "├─ 1 renewable\n"
        "└─ 1 non_renewable\n"
        "5 tasks\n"
        "25 modes\n"
        "3 constraints\n"
        "└─ 3 end_before_start\n"
        "objective\n"
        "├─ weight_makespan=10\n"
        "└─ weight_total_flow_time=1"
    )
    assert_equal(str(data), expected)


def test_problem_data_job_must_reference_at_least_one_task():
    """
    Tests that an error is raised when a job does not reference any tasks.
    """
    with assert_raises(ValueError):
        ProblemData(
            [Job(tasks=[])],
            [Renewable(0)],
            [Task()],
            [Mode(0, [0], 1)],
        )


def test_problem_data_job_references_unknown_task():
    """
    Tests that an error is raised when a job references an unknown task.
    """
    with assert_raises(ValueError):
        ProblemData(
            [Job(tasks=[42])],
            [Renewable(0)],
            [Task()],
            [Mode(0, [0], 1)],
        )


def test_problem_data_job_task_reference_mismatch():
    """
    Tests that an error is raised when a job references a task that does
    not reference the job.
    """
    with assert_raises(ValueError):
        ProblemData(
            [Job(tasks=[0])],
            [Renewable(0)],
            [Task()],
            [Mode(0, [0], 1)],
        )


def test_problem_data_task_references_unknown_job():
    """
    Tests that an error is raised when a task references an unknown job.
    """
    with assert_raises(ValueError):
        ProblemData(
            [Job(tasks=[0])],
            [Renewable(0)],
            [Task(job=0), Task(job=42)],
            [Mode(0, [0], 1)],
        )


@pytest.mark.parametrize(
    "mode",
    [
        Mode(42, [0], 1),  # Task 42 does not exist.
        Mode(0, [42], 1),  # Resource 42 does not exist.
    ],
)
def test_problem_data_mode_references_unknown_data(mode):
    """
    Tests that an error is raised when a mode references unknown data.
    """
    with assert_raises(ValueError):
        ProblemData(
            [],
            [Renewable(0)],
            [Task()],
            [mode],
        )


def test_problem_data_task_without_modes():
    """
    Tests that an error is raised when a task has no processing modes.
    """
    with assert_raises(ValueError):
        ProblemData([], [Renewable(0)], [Task()], [])


def test_problem_data_all_modes_demand_infeasible():
    """
    Tests that an error is raised when all modes of a task have infeasible
    demands.
    """

    # This is OK: at least one mode is feasible.
    ProblemData(
        [],
        [Renewable(capacity=1)],
        [Task()],
        [
            Mode(0, [0], 2, demands=[1]),  # feasible
            Mode(0, [0], 2, demands=[2]),  # infeasible
        ],
    )

    with assert_raises(ValueError):
        # This is not OK: no mode is feasible.
        ProblemData(
            [],
            [Renewable(capacity=1)],
            [Task()],
            [
                Mode(0, [0], 2, demands=[2]),  # infeasible
                Mode(0, [0], 2, demands=[2]),  # infeasible
            ],
        )


@pytest.mark.parametrize(
    "name, cls, idcs_list",
    [
        ("start_before_start", StartBeforeStart, [(2, 0), (0, 2)]),
        ("start_before_end", StartBeforeEnd, [(2, 0), (0, 2)]),
        ("end_before_start", EndBeforeStart, [(2, 0), (0, 2)]),
        ("end_before_end", EndBeforeEnd, [(2, 0), (0, 2)]),
        ("identical_resources", IdenticalResources, [(2, 0), (0, 2)]),
        ("different_resources", DifferentResources, [(2, 0), (0, 2)]),
        ("consecutive", Consecutive, [(2, 0), (0, 2)]),
        (
            "same_sequence",
            SameSequence,
            [
                (0, 2, [0], [0]),  # invalid resource idx
                (2, 0, [0], [0]),  # invalid resource idx
                (0, 1, [0], [0]),  # not a machine idx
                (1, 0, [0], [0]),  # not a machine idx
                (0, 0, [2], [0]),  # invalid task idx
                (0, 0, [0], [2]),  # invalid task idx
            ],
        ),
        (
            "setup_times",
            SetupTime,
            [
                (1, 0, 0, 1),  # invalid resource idx
                (2, 0, 0, 1),  # not a machine idx
                (0, 2, 0, 1),  # invalid task idx1
                (0, 0, 2, 1),  # invalid task idx2
            ],
        ),
        ("mode_dependencies", ModeDependency, [(2, [0]), (0, [2])]),
        (
            "select_all_or_none",
            SelectAllOrNone,
            [([], None), ([2], None), ([0], 2)],
        ),
        (
            "select_at_least_one",
            SelectAtLeastOne,
            [([], None), ([2], None), ([0], 2)],
        ),
        (
            "select_exactly_one",
            SelectExactlyOne,
            [([], None), ([2], None), ([0], 2)],
        ),
    ],
)
def test_problem_data_raises_invalid_indices(name, cls, idcs_list):
    """
    Tests that the ProblemData class raises an error when the indices of
    constraints are invalid.
    """
    for idcs in idcs_list:
        constraints = Constraints()
        getattr(constraints, name).append(cls(*idcs))

        with pytest.raises(ValueError):
            ProblemData(
                [],
                [Machine(), Renewable(0)],
                [Task(), Task()],
                [Mode(0, [0], 1), Mode(1, [0], 2)],
                constraints,
            )


def test_problem_data_raises_same_sequence_invalid_machine_assigned_tasks():
    """
    Tests that the ProblemData class raises an error when the number of tasks
    assigned to the machines is not the same.
    """
    with pytest.raises(ValueError):
        # Machine 1 can process two tasks, but Machine 2 can only process one.
        ProblemData(
            [],
            [Machine(), Machine()],
            [Task(), Task(), Task()],
            [Mode(0, [0], 1), Mode(1, [0], 1), Mode(2, [1], 1)],
            Constraints(same_sequence=[SameSequence(0, 1)]),
        )


@pytest.mark.parametrize(
    "same_sequence",
    [
        SameSequence(0, 1, [0, 2], [2, 3]),  # tasks1 invalid
        SameSequence(0, 1, [0, 1], [0, 3]),  # tasks2 invalid
        SameSequence(0, 1, [0], [2]),  # incomplete
        SameSequence(0, 1, [0, 1, 4], [2, 3, 4]),  # incomplete
    ],
)
def test_problem_data_raises_same_sequence_invalid_tasks(same_sequence):
    """
    Tests that the ProblemData class raises an error when the tasks in a
    SameSequence constraint are not valid.
    """
    with pytest.raises(ValueError, match="tasks"):
        ProblemData(
            [],
            [Machine(), Machine(), Machine()],
            [Task(), Task(), Task(), Task(), Task()],
            [
                Mode(0, [0], 1),
                Mode(1, [0], 1),
                Mode(2, [1], 1),
                Mode(3, [1], 1),
                Mode(4, [2], 1),
            ],
            Constraints(same_sequence=[same_sequence]),
        )


@pytest.mark.parametrize(
    "resource",
    [
        Renewable(capacity=1),
        NonRenewable(capacity=1),
    ],
)
def test_problem_data_raises_capacitated_resources_and_setup_times(resource):
    """
    Tests that the ProblemData class raises an error when invalid resources
    have setup times.
    """
    with assert_raises(ValueError):
        ProblemData(
            [],
            [resource],
            [Task(), Task()],
            [Mode(0, [0], 0), Mode(1, [0], 0)],
            Constraints(setup_times=[SetupTime(0, 0, 1, 1)]),
        )


def test_problem_data_raises_mode_dependency_same_task():
    """
    Tests that the ProblemData class raises an error when a mode dependency
    constraint refers to modes of all the same task.
    """
    with assert_raises(ValueError):
        ProblemData(
            [],
            [Renewable(0)],
            [Task()],
            [Mode(0, [0], 1), Mode(0, [0], 2), Mode(0, [0], 3)],
            Constraints(mode_dependencies=[ModeDependency(0, [1])]),
        )


@pytest.mark.parametrize(
    "objective",
    [
        Objective(weight_tardy_jobs=1),
        Objective(weight_total_tardiness=1),
        Objective(weight_total_earliness=1),
        Objective(weight_max_tardiness=1),
    ],
)
def test_problem_data_tardy_objective_without_job_due_dates(
    objective: Objective,
):
    """
    Tests that an error is raised when jobs have no due dates and a
    tardiness-based objective is selected.
    """
    with assert_raises(ValueError):
        ProblemData(
            [Job(tasks=[0])],
            [Renewable(0)],
            [Task()],
            [Mode(0, [0], 0)],
            objective=objective,
        )


def test_problem_data_setup_times_objective_without_setup_times_constraints():
    """
    Tests that an error is raised when setup times are not defined in the
    constraints and the total setup times objective is selected.
    """
    with assert_raises(ValueError):
        ProblemData(
            [Job(tasks=[0])],
            [Renewable(0)],
            [Task()],
            [Mode(0, [0], 0)],
            objective=Objective(weight_total_setup_time=1),
        )


def make_replace_data():
    jobs = [
        Job(tasks=[0], due_date=1, deadline=1),
        Job(tasks=[1], due_date=2, deadline=2),
    ]
    resources = [
        Renewable(capacity=0, name="resource"),
        NonRenewable(capacity=0, name="resource"),
    ]
    tasks = [Task(job=0, earliest_start=1), Task(job=1, earliest_start=1)]
    modes = [
        Mode(task=0, resources=[0], duration=1),
        Mode(task=1, resources=[1], duration=2),
    ]
    constraints = Constraints(end_before_start=[EndBeforeStart(0, 1)])
    objective = Objective(weight_makespan=1)

    return ProblemData(
        jobs,
        resources,
        tasks,
        modes,
        constraints,
        objective,
    )


def test_problem_data_replace_no_changes():
    """
    Tests that when using ``ProblemData.replace()`` without any arguments
    returns a new instance with different objects but with the same values.
    """

    data = make_replace_data()
    new = data.replace()
    assert_(new is not data)

    for idx in range(data.num_jobs):
        assert_(new.jobs[idx] is not data.jobs[idx])
        assert_equal(new.jobs[idx].deadline, data.jobs[idx].deadline)
        assert_equal(new.jobs[idx].due_date, data.jobs[idx].due_date)

    for idx in range(data.num_resources):
        assert_(new.resources[idx] is not data.resources[idx])
        assert_equal(new.resources[idx].name, data.resources[idx].name)

    for idx in range(data.num_tasks):
        assert_(new.tasks[idx] is not data.tasks[idx])
        assert_equal(
            new.tasks[idx].earliest_start,
            data.tasks[idx].earliest_start,
        )

    for idx in range(data.num_modes):
        assert_(new.modes[idx] is not data.modes[idx])
        assert_equal(new.modes[idx].task, data.modes[idx].task)
        assert_equal(new.modes[idx].resources, data.modes[idx].resources)
        assert_equal(new.modes[idx].duration, data.modes[idx].duration)

    assert_equal(new.constraints, data.constraints)
    assert_equal(new.objective, data.objective)


def test_problem_data_replace_with_changes():
    """
    Tests that when using ``ProblemData.replace()`` replaces the attributes
    with the new values when they are passed as arguments.
    """
    data = make_replace_data()
    new = data.replace(
        jobs=[
            Job(tasks=[1], due_date=2, deadline=2),
            Job(tasks=[0], due_date=1, deadline=1),
        ],
        resources=[Renewable(capacity=0, name="new"), Machine(name="new")],
        tasks=[Task(job=1, earliest_start=2), Task(job=0, earliest_start=2)],
        modes=[
            Mode(task=0, resources=[0], duration=20),
            Mode(task=1, resources=[1], duration=10),
        ],
        constraints=Constraints(
            end_before_start=[EndBeforeStart(1, 0)],
            setup_times=[SetupTime(1, 0, 1, 0), SetupTime(1, 1, 0, 10)],
        ),
        objective=Objective(weight_total_tardiness=1),
    )
    assert_(new is not data)

    for idx in range(data.num_jobs):
        assert_(new.jobs[idx] is not data.jobs[idx])
        assert_(new.jobs[idx].deadline != data.jobs[idx].deadline)
        assert_(new.jobs[idx].due_date != data.jobs[idx].due_date)

    for idx in range(data.num_resources):
        assert_(new.resources[idx] is not data.resources[idx])
        assert_(new.resources[idx].name != data.resources[idx].name)

    for idx in range(data.num_tasks):
        assert_(new.tasks[idx] is not data.tasks[idx])
        assert_(
            new.tasks[idx].earliest_start != data.tasks[idx].earliest_start
        )

    for idx in range(data.num_modes):
        assert_(new.modes[idx] is not data.modes[idx])
        assert_(new.modes[idx].duration != data.modes[idx].duration)

    assert_(new.constraints != data.constraints)
    assert_(new.objective != data.objective)


def test_problem_data_resource2modes():
    """
    Tests that the mode indices corresponding to each resource are correctly
    computed.
    """
    data = ProblemData(
        [],
        [Renewable(0), Renewable(0)],
        [Task(), Task()],
        modes=[Mode(0, [0], 1), Mode(0, [1], 10), Mode(1, [1], 0)],
    )

    assert_equal(data.resource2modes(0), [0])
    assert_equal(data.resource2modes(1), [1, 2])

    # Check that the task2modes method raises an error when an resource
    # index is passed.
    with pytest.raises(ValueError):
        data.resource2modes(-1)

    with pytest.raises(ValueError):
        data.resource2modes(2)


def test_problem_data_task2modes():
    """
    Tests that the mode indices corresponding to each task are correctly
    computed.
    """
    data = ProblemData(
        [],
        [Renewable(0), Renewable(0)],
        [Task(), Task()],
        modes=[Mode(0, [0], 1), Mode(0, [1], 10), Mode(1, [1], 0)],
    )

    assert_equal(data.task2modes(0), [0, 1])
    assert_equal(data.task2modes(1), [2])

    # Check that the task2modes method raises an error when an invalid task
    # index is passed.
    with pytest.raises(ValueError):
        data.task2modes(-1)

    with pytest.raises(ValueError):
        data.task2modes(2)


# --- Tests that involve checking solver correctness of problem data. ---


def test_empty_problem_instance(solver: str):
    """
    Tests that an empty problem data instance can be solved.
    """
    data = ProblemData([], [], [], [])
    result = solve(data, solver=solver)
    assert_equal(result.status.value, "Optimal")
    assert_equal(result.objective, 0)


def test_job_release_date(solver: str):
    """
    Tests that the tasks belonging to a job start no earlier than
    the job's release date.
    """
    model = Model()

    job = model.add_job(release_date=1)
    machine = model.add_machine()
    task = model.add_task(job=job)

    model.add_mode(task, machine, duration=1)

    result = model.solve(solver=solver)

    # Job's release date is one, so the task starts at one.
    assert_equal(result.status.value, "Optimal")
    assert_equal(result.objective, 2)


def test_job_deadline(solver: str):
    """
    Tests that the tasks belonging to a job end no later than the
    job's deadline.
    """
    model = Model()

    machine = model.add_machine()

    job1 = model.add_job()
    task1 = model.add_task(job=job1)

    job2 = model.add_job(deadline=2)
    task2 = model.add_task(job=job2)

    for task in [task1, task2]:
        model.add_mode(task, machine, duration=2)

    model.add_setup_time(machine, task2, task1, 10)

    result = model.solve(solver=solver)

    # Task 1 (processing time of 2) cannot start before task 2,
    # otherwise task 2 cannot start before time 1. So task 2 is
    # scheduled first and is processed from 0 to 2. Then a setup time of 10
    # is added and task 1 is processed from 12 to 14.
    assert_equal(result.status.value, "Optimal")
    assert_equal(result.objective, 14)


def test_job_deadline_infeasible(solver: str):
    """
    Tests that a too restrictive job deadline results in an infeasible model.
    """
    model = Model()

    job = model.add_job(deadline=1)
    machine = model.add_machine()
    task = model.add_task(job=job)

    model.add_mode(task, machine, duration=2)

    result = model.solve(solver=solver)

    # The processing time of the task is 2, but job deadline is 1.
    assert_equal(result.status.value, "Infeasible")


def test_task_earliest_start(solver: str):
    """
    Tests that a task starts no earlier than its earliest start time.
    """
    model = Model()

    machine = model.add_machine()
    task = model.add_task(earliest_start=1)

    model.add_mode(task, machine, duration=1)

    result = model.solve(solver=solver)

    # Task starts at time 1 and takes 1 time unit, so the makespan is 2.
    assert_equal(result.status.value, "Optimal")
    assert_equal(result.objective, 2)


def test_task_latest_start(solver: str):
    """
    Tests that a task starts no later than its latest start time.
    """
    model = Model()

    machine = model.add_machine()
    tasks = [
        model.add_task(),
        model.add_task(latest_start=1),
    ]

    for task in tasks:
        model.add_mode(task, machine, duration=2)

    model.add_setup_time(machine, tasks[1], tasks[0], 10)

    result = model.solve(solver=solver)

    # Task 1 (processing time of 2) cannot start before task 2,
    # otherwise task 2 cannot start before time 1. So task 2 is
    # scheduled first and is processed from 0 to 2. Then a setup time of 10
    # is added and task 1 is processed from 12 to 14.
    assert_equal(result.status.value, "Optimal")
    assert_equal(result.objective, 14)


def test_task_fixed_start(solver: str):
    """
    Tests that a task starts at its fixed start time when earliest
    and latest start times are equal.
    """
    model = Model()

    machine = model.add_machine()
    task = model.add_task(earliest_start=42, latest_start=42)
    model.add_mode(task, machine, duration=1)

    result = model.solve(solver=solver)

    # Task starts at time 42 and takes 1 time unit, so the makespan is 43.
    assert_equal(result.status.value, "Optimal")
    assert_equal(result.objective, 43)


def test_task_earliest_end(solver: str):
    """
    Tests that a task end no earlier than its earliest end time.
    """
    model = Model()

    machine = model.add_machine()
    task = model.add_task(earliest_end=2)
    model.add_mode(task, machine, duration=1)

    result = model.solve(solver=solver)

    # Task cannot end before time 2, so it starts at time 1 with
    # duration 1, thus the makespan is 2.
    assert_equal(result.status.value, "Optimal")
    assert_equal(result.objective, 2)


def test_task_latest_end(solver: str):
    """
    Tests that a task ends no later than its latest end time.
    """
    model = Model()

    machine = model.add_machine()
    tasks = [model.add_task(), model.add_task(latest_end=2)]

    for task in tasks:
        model.add_mode(task, machine, duration=2)

    model.add_setup_time(machine, tasks[1], tasks[0], 10)

    result = model.solve(solver=solver)

    # Task 1 (processing time of 2) cannot start before task 2,
    # otherwise task 2 cannot end before time 2. So task 2 is
    # scheduled first and is processed from 0 to 2. Then a setup time of 10
    # is added and task 1 is processed from 12 to 14.
    assert_equal(result.status.value, "Optimal")
    assert_equal(result.objective, 14)


def test_task_fixed_end(solver: str):
    """
    Tests that a task ends at its fixed end time when earliest
    and latest end times are equal.
    """
    model = Model()

    machine = model.add_machine()
    task = model.add_task(earliest_end=42, latest_end=42)
    model.add_mode(task, machine, duration=1)

    result = model.solve(solver=solver)

    # Task ends at 42, so the makespan is 42.
    assert_equal(result.status.value, "Optimal")
    assert_equal(result.objective, 42)


def test_task_fixed_duration_infeasible_with_timing_constraints(
    solver: str,
):
    """
    Tests that a task with fixed duration cannot be feasibly scheduled
    in combination with tight timing constraints.
    """
    model = Model()

    machine = model.add_machine()
    task = model.add_task(latest_start=0, earliest_end=10)
    model.add_mode(task, machine, duration=1)

    # Because of the latest start and earliest end constraints, we cannot
    # schedule the task with fixed duration, since its processing time
    # is 1.
    result = model.solve(solver=solver)
    assert_equal(result.status.value, "Infeasible")


def test_task_non_fixed_duration(solver: str):
    """
    Tests that a task with non-fixed duration is scheduled correctly.
    """
    model = Model()

    machine = model.add_machine()
    task = model.add_task(
        latest_start=0,
        earliest_end=10,
        fixed_duration=False,
    )
    model.add_mode(task, machine, duration=1)

    # Since the task's duration is not fixed, it can be scheduled in a
    # feasible way. In this case, it starts at 0 and ends at 10, which includes
    # the processing time (1) and respects the timing constraints.
    result = model.solve(solver=solver)
    assert_equal(result.status.value, "Optimal")
    assert_equal(result.objective, 10)
    assert_equal(result.best.tasks, [TaskData(0, [0], 0, 10)])


def test_task_resumable(solver: str):
    """
    Tests that a task that can be resumed after breaks.
    """
    if solver == "cpoptimizer":
        return  # TODO

    model = Model()

    resource = model.add_renewable(1, breaks=[(1, 3), (4, 5)])
    task = model.add_task(fixed_duration=False, resumable=True)
    model.add_mode(task, resource, duration=3)

    # Task starts at time 0 and runs for 1 time unit. Then the first
    # break occurs (1-3), and the task is paused. It resumes at time 3
    # and runs for another time unit. Then the second break occurs (4-5),
    # and the task is paused again. Finally, it resumes at time 5 and
    # finishes at time 6.
    result = model.solve(solver=solver)
    assert_equal(result.status.value, "Optimal")
    assert_equal(result.objective, 6)
    assert_equal(result.best.tasks[0].start, 0)
    assert_equal(result.best.tasks[0].end, 6)


def test_task_resumable_does_not_end_in_break(solver: str):
    """
    Tests that a resumable task will not end during a break.
    """
    if solver == "cpoptimizer":
        return  # TODO

    model = Model()

    # Job with due date (2) in the break (1-4).
    job = model.add_job(due_date=2)
    resource = model.add_machine(breaks=[(1, 4)])
    task = model.add_task(job, fixed_duration=True, resumable=True)
    model.add_mode(task, resource, duration=1)
    model.set_objective(weight_total_earliness=1, weight_total_tardiness=1)

    # If a task could end in a break, it would start at time 0 and end at
    # time 2, minimizing the objective. However, since the task cannot end
    # in a break, it starts at time 0 and ends at time 1, resulting in
    # an objective value of 1.
    result = model.solve(solver=solver)
    assert_equal(result.status.value, "Optimal")
    assert_equal(result.objective, 1)
    assert_equal(result.best.tasks[0].start, 0)
    assert_equal(result.best.tasks[0].end, 1)


def test_task_resumable_multiple_resources(solver: str):
    """
    Tests a special case with a resumable task requiring multiple resources
    that have overlapping breaks. This makes the overlap duration calculation
    more complicated, as we need to consider the "merged" breaks of all
    resources that are required by the mode.
    """
    if solver == "cpoptimizer":
        return  # TODO

    model = Model()

    machine = model.add_machine(breaks=[(1, 3)])
    renewable = model.add_renewable(capacity=1, breaks=[(2, 4)])
    task = model.add_task(fixed_duration=True, resumable=True)
    model.add_mode(task, [machine, renewable], duration=2)

    # The task requires both resources, which have overlapping breaks.
    # That means the task can only be processed outside the breaks,
    # i.e., in the intervals [0, 1) and [4, ...). The task should therefore
    # end at time 5.
    result = model.solve(solver=solver)
    assert_equal(result.status.value, "Optimal")
    assert_equal(result.objective, 5)
    assert_equal(result.best.tasks, [TaskData(0, [0, 1], 0, 5)])


def test_machine_breaks(solver: str):
    """
    Tests that a machine resource respects breaks.
    """
    model = Model()
    machine1 = model.add_machine(breaks=[(1, 2), (3, 4)])
    machine2 = model.add_machine(breaks=[(0, 10)])
    task = model.add_task()
    model.add_mode(task, machine1, duration=2)
    model.add_mode(task, machine2, duration=2)

    # It's best to use machine 1, and the earliest that the task can start is
    # at time 4, so the makespan is 6.
    result = model.solve(solver=solver)
    assert_equal(result.status.value, "Optimal")
    assert_equal(result.objective, 6)


def test_machine_no_idle(solver: str):
    """
    Tests that a machine with no idle time is respected.
    """
    model = Model()
    machine = model.add_machine(no_idle=True)
    task1 = model.add_task(earliest_start=10)
    task2 = model.add_task()
    model.add_mode(task1, machine, 1)
    model.add_mode(task2, machine, 2)

    # Add a few dummy modes to check if multiple modes are handled correctly.
    model.add_mode(task1, machine, 20)
    model.add_mode(task2, machine, 20)

    # Task 1 can start earliest at time 10. Because the machine does not allow
    # idle times, task 2 will be scheduled at time 8.
    result = model.solve(solver=solver)
    assert_equal(result.status.value, "Optimal")
    assert_equal(result.objective, 11)

    sol_tasks = result.best.tasks
    assert_equal(sol_tasks[0].start, 10)
    assert_equal(sol_tasks[0].end, 11)
    assert_equal(sol_tasks[1].start, 8)
    assert_equal(sol_tasks[1].end, 10)


def test_machine_no_idle_setup_times(solver: str):
    """
    Tests that a machine with no idle time and setup times is respected.
    Setup times are allowed on machines with idle times.
    """
    model = Model()
    machine = model.add_machine(no_idle=True)
    task1 = model.add_task(earliest_start=10)
    task2 = model.add_task()
    model.add_mode(task1, machine, 1)
    model.add_mode(task2, machine, 2)

    # Add a few dummy modes to check if multiple modes are handled correctly.
    model.add_mode(task1, machine, 20)
    model.add_mode(task2, machine, 20)

    model.add_setup_time(machine, task2, task1, 3)
    model.add_setup_time(machine, task1, task2, 3)

    # Task 1 can start earliest at time 10. Because the machine does not allow
    # idle times, task 2 will be scheduled at time 5 and complete at 7. The
    # setup time of 3 is added, so task 2 starts at 10 and ends at 11.
    result = model.solve(solver=solver)
    assert_equal(result.status.value, "Optimal")
    assert_equal(result.objective, 11)

    sol_tasks = result.best.tasks
    assert_equal(sol_tasks[0].start, 10)
    assert_equal(sol_tasks[0].end, 11)
    assert_equal(sol_tasks[1].start, 5)
    assert_equal(sol_tasks[1].end, 7)


def test_resource_processes_two_tasks_simultaneously(solver: str):
    """
    Tests that a resource can process two tasks simultaneously.
    """
    model = Model()
    resource = model.add_renewable(capacity=2)
    task1 = model.add_task()
    task2 = model.add_task()
    model.add_mode(task1, [resource], duration=1, demands=[1])
    model.add_mode(task2, [resource], duration=1, demands=[1])

    # The resource has capacity 2, so both tasks can be scheduled at the same
    # time. This results in a makespan of 1 instead of 2 in the case where
    # resources can only process one task at a time.
    result = model.solve(solver=solver)
    assert_equal(result.status.value, "Optimal")
    assert_equal(result.objective, 1)


def test_resource_renewable_capacity_is_respected(solver: str):
    """
    Tests that a resource with renewable capacity is respected.
    """
    model = Model()
    resource = model.add_renewable(capacity=2)
    task1 = model.add_task()
    task2 = model.add_task()
    model.add_mode(task1, [resource], duration=1, demands=[2])
    model.add_mode(task2, [resource], duration=1, demands=[2])

    # The resource has capacity 2, and each task requires 2 units of
    # capacity, so only one task can be scheduled at a time. This results
    # in a makespan of 2.
    result = model.solve(solver=solver)
    assert_equal(result.status.value, "Optimal")
    assert_equal(result.objective, 2)


def test_resource_zero_capacity_is_respected(solver: str):
    """
    Tests that a resource with zero capacity is respected.
    """
    model = Model()
    resource = model.add_renewable(capacity=0)
    task = model.add_task()
    model.add_mode(task, [resource], duration=10, demands=[0])
    model.add_mode(task, [resource], duration=1, demands=[1])

    # The resource has zero capacity, so it can only be scheduled using the
    # first mode with much longer duration.
    result = model.solve(solver=solver)
    assert_equal(result.status.value, "Optimal")
    assert_equal(result.objective, 10)


def test_renewable_breaks(solver: str):
    """
    Tests that a renewable resource respects breaks.
    """
    model = Model()
    resource1 = model.add_renewable(capacity=1, breaks=[(1, 2), (3, 4)])
    resource2 = model.add_renewable(capacity=1, breaks=[(0, 100)])
    task = model.add_task()
    model.add_mode(task, resource1, duration=2)
    model.add_mode(task, resource2, duration=2)

    # It's best to use resource 1, and the earliest that the task can start is
    # at time 4, so the makespan is 6.
    result = model.solve(solver=solver)
    assert_equal(result.status.value, "Optimal")
    assert_equal(result.objective, 6)


def test_renewable_breaks_respected_by_zero_demand(solver: str):
    """
    Tests that a renewable resource break is respected even if the mode has
    zero demand.
    """
    model = Model()
    resource = model.add_renewable(capacity=1, breaks=[(1, 2), (3, 4)])
    task = model.add_task()
    model.add_mode(task, resource, duration=2, demands=[0])

    # The earliest that the task can start is as time 4, so the makespan is 6.
    result = model.solve(solver=solver)
    assert_equal(result.status.value, "Optimal")
    assert_equal(result.objective, 6)


def test_resource_non_renewable_capacity(solver: str):
    """
    Tests that a resource with non-renewable capacity is respected.
    """
    model = Model()

    resource = model.add_non_renewable(capacity=1)
    task1 = model.add_task()
    model.add_mode(task1, [resource], duration=1, demands=[1])

    # The resource has capacity 1 and the task requires 1 unit of
    # capacity, so the task can be scheduled.
    result = model.solve(solver=solver)
    assert_equal(result.status.value, "Optimal")
    assert_equal(result.objective, 1)

    # Now we add a second task that requires 1 unit of capacity.
    task2 = model.add_task()
    model.add_mode(task2, [resource], duration=1, demands=[1])

    # Since the resource has non-renewable capacity, the second task
    # cannot be scheduled.
    result = model.solve(solver=solver)
    assert_equal(result.status.value, "Infeasible")


@pytest.fixture
def timing_constraints_model():
    """
    Sets up a simple model with 2 machines, 2 tasks and unit processing times.
    """
    model = Model()

    machines = [model.add_machine() for _ in range(2)]
    tasks = [model.add_task() for _ in range(2)]
    [
        model.add_mode(task, machine, duration=1)
        for task in tasks
        for machine in machines
    ]

    return model


def test_start_before_start(timing_constraints_model: Model, solver: str):
    """
    Tests that the start before start constraint is respected.
    """
    model = timing_constraints_model
    model.add_start_before_start(model.tasks[0], model.tasks[1], delay=2)

    # Task 1 starts at 0, task 2 can start earliest at 0 + 2 (delay).
    result = model.solve(solver=solver)
    assert_equal(result.objective, 3)
    assert_equal(result.best.tasks[0].start, 0)
    assert_equal(result.best.tasks[1].start, 2)


def test_start_before_end(timing_constraints_model: Model, solver: str):
    """
    Tests that the start before end constraint is respected.
    """
    model = timing_constraints_model
    model.add_start_before_end(model.tasks[0], model.tasks[1], delay=2)

    # Task 1 starts at 0, task 2 must end after 0 + 2 (delay).
    result = model.solve(solver=solver)
    assert_equal(result.objective, 2)
    assert_equal(result.best.tasks[0].start, 0)
    assert_equal(result.best.tasks[1].end, 2)


def test_end_before_start(timing_constraints_model: Model, solver: str):
    """
    Tests that the end before start constraint is respected.
    """
    model = timing_constraints_model
    model.add_end_before_start(model.tasks[0], model.tasks[1], delay=2)

    # Task 1 ends at 1 earliest, task 2 must start after 1 + 2 (delay).
    result = model.solve(solver=solver)
    assert_equal(result.objective, 4)
    assert_equal(result.best.tasks[0].end, 1)
    assert_equal(result.best.tasks[1].start, 3)


def test_end_before_end(timing_constraints_model: Model, solver: str):
    """
    Tests that the end before end constraint is respected.
    """
    model = timing_constraints_model
    model.add_end_before_end(model.tasks[0], model.tasks[1], delay=2)

    # Task 1 ends at 1 earliest, task 2 must end after 1 + 2 (delay).
    result = model.solve(solver=solver)
    assert_equal(result.objective, 3)
    assert_equal(result.best.tasks[0].end, 1)
    assert_equal(result.best.tasks[1].end, 3)


def test_identical_resources(solver: str):
    """
    Tests that the identical resources constraint is respected.
    """
    model = Model()

    resources = [model.add_machine() for _ in range(2)]
    tasks = [model.add_task() for _ in range(2)]
    [
        model.add_mode(task=task, resources=resource, duration=2)
        for resource in resources
        for task in tasks
    ]
    model.add_identical_resources(tasks[0], tasks[1])

    result = model.solve(solver=solver)

    # The identical resources constraint forces the tasks to be scheduled on
    # the same resource (instead of using two different resources), so the
    # makespan is 4.
    assert_equal(result.objective, 4)


def test_identical_resources_with_modes_and_multiple_resources(solver: str):
    """
    Tests that the identical resources constraint is respected when tasks have
    modes with multiple resources.
    """
    model = Model()

    machine1 = model.add_machine()
    machine2 = model.add_machine()
    task1 = model.add_task()
    task2 = model.add_task()

    model.add_mode(task1, [machine1], duration=1)  # mode 0
    model.add_mode(task2, [machine2], duration=1)  # mode 1
    model.add_mode(task1, [machine1, machine2], duration=10)  # mode 2
    model.add_mode(task2, [machine1, machine2], duration=10)  # mode 3

    # Selecting the single machine modes for both tasks is optimal, which
    # results in a makespan of 1.
    result = model.solve(solver=solver)
    assert_equal(result.objective, 1)
    assert_equal(result.status.value, "Optimal")
    assert_equal(result.best.tasks[0].mode, 0)
    assert_equal(result.best.tasks[1].mode, 1)

    # Now we add the identical resources constraint...
    model.add_identical_resources(task1, task2)

    # ... which forces the tasks to be scheduled on identical resources:
    # this results in the double-resource mode to be selected, which results
    # in a makespan of 20.
    result = model.solve(solver=solver)
    assert_equal(result.objective, 20)
    assert_equal(result.status.value, "Optimal")
    assert_equal(result.best.tasks[0].mode, 2)
    assert_equal(result.best.tasks[1].mode, 3)


def test_different_resources(solver: str):
    """
    Tests that the different resources constraint is respected.
    """
    model = Model()

    resources = [model.add_machine() for _ in range(2)]
    tasks = [model.add_task() for _ in range(2)]

    # Processing duration 1 on first resource, 5 on second resource.
    modes = [model.add_mode(task, resources[0], duration=1) for task in tasks]
    modes += [model.add_mode(task, resources[1], duration=5) for task in tasks]
    model.add_different_resources(tasks[0], tasks[1])

    result = model.solve(solver=solver)

    # The different resources constraint forces the tasks to be scheduled on
    # different resources, so the makespan is 5.
    assert_equal(result.objective, 5)


def test_different_resources_with_modes_and_multiple_resources(solver: str):
    """
    Tests that the different resources constraint is respected when tasks have
    modes with multiple resources.
    """
    model = Model()

    machine1 = model.add_machine()
    machine2 = model.add_machine()
    machine3 = model.add_machine()
    task1 = model.add_task()
    task2 = model.add_task()

    model.add_mode(task1, [machine1, machine2], duration=1)  # mode 0
    model.add_mode(task1, [machine1, machine3], duration=2)  # mode 1
    model.add_mode(task1, [machine3], duration=100)  # mode 2
    model.add_mode(task2, [machine1, machine2], duration=1)  # mode 3

    # Selecting mode 0 and mode 3 is optimal.
    result = model.solve(solver=solver)
    assert_equal(result.objective, 2)
    assert_equal(result.status.value, "Optimal")
    assert_equal(result.best.tasks[0].mode, 0)
    assert_equal(result.best.tasks[1].mode, 3)

    # Now we add the different resource constraint...
    model.add_different_resources(task1, task2)

    # ...so mode 0 and mode 3 can no longer be selected. The only option
    # is to select mode 2 for task 1 and mode 3 for task 2.
    result = model.solve(solver=solver)
    assert_equal(result.objective, 100)
    assert_equal(result.status.value, "Optimal")
    assert_equal(result.best.tasks[0].mode, 2)
    assert_equal(result.best.tasks[1].mode, 3)


def test_consecutive_constraint(solver: str):
    """
    Tests that the consecutive constraint is respected.
    """
    model = Model()

    machine = model.add_machine()
    task1 = model.add_task()
    task2 = model.add_task()

    model.add_mode(task1, machine, duration=1)
    model.add_mode(task2, machine, duration=1)

    model.add_setup_time(machine, task2, task1, duration=100)
    model.add_consecutive(task2, task1)

    result = model.solve(solver=solver)

    # Task 2 must be scheduled directly before task 1, but the setup time
    # between them is 100, so the makespan is 1 + 100 + 1 = 102.
    assert_equal(result.objective, 102)


def test_consecutive_multiple_machines(solver: str):
    """
    Test the consecutive constraint with tasks that have modes with multiple
    machines.
    """
    model = Model()

    machine1 = model.add_machine()
    machine2 = model.add_machine()
    task1 = model.add_task()
    task2 = model.add_task()

    model.add_mode(task1, [machine1, machine2], duration=1)
    model.add_mode(task2, [machine1, machine2], duration=1)

    model.add_setup_time(machine1, task2, task1, duration=10)
    model.add_setup_time(machine2, task2, task1, duration=10)

    result = model.solve(solver=solver)
    assert_equal(result.objective, 2)
    assert_equal(result.status.value, "Optimal")

    # Now we add the consecutive constraint...
    model.add_consecutive(task2, task1)

    # ...so task 2 must be scheduled directly before task 1, but the setup time
    # between them is 10, so the makespan is 1 + 10 + 1 = 2.
    result = model.solve(solver=solver)
    assert_equal(result.objective, 12)
    assert_equal(result.status.value, "Optimal")


def test_same_sequence(solver: str):
    """
    Tests that the same sequence constraint is respected for a simple
    permutation flow shop problem.
    """
    model = Model()

    machine1 = model.add_machine()
    machine2 = model.add_machine()

    tasks1 = [model.add_task() for _ in range(2)]
    tasks2 = [model.add_task() for _ in range(2)]

    for task in tasks1:
        model.add_mode(task, machine1, duration=1)

    for task in tasks2:
        model.add_mode(task, machine2, duration=1)

    for task1, task2 in zip(tasks1, tasks2):
        model.add_end_before_start(task1, task2)

    model.add_consecutive(tasks1[0], tasks1[1])
    model.add_setup_time(machine2, tasks2[0], tasks2[1], 10)
    model.add_same_sequence(machine1, machine2)

    # Tasks1 and tasks2 must be scheduled in the same sequence on both
    # machines. Because of the consecutive constraint, the first task
    # must be scheduled before the second task on both machines. This
    # incurs a setup time of 10.
    result = model.solve(solver=solver)
    assert_equal(result.status.value, "Optimal")
    assert_equal(result.objective, 13)


def test_same_sequence_custom_ordering(solver: str):
    """
    Tests that the same sequence constraint with custom ordering of tasks is
    respected. Same example as above, but with tasks2 reversed at places.
    """
    model = Model()

    machine1 = model.add_machine()
    machine2 = model.add_machine()

    tasks1 = [model.add_task() for _ in range(2)]
    tasks2 = [model.add_task() for _ in range(2)]

    for task in tasks1:
        model.add_mode(task, machine1, duration=1)

    for task in tasks2:
        model.add_mode(task, machine2, duration=1)

    for task1, task2 in zip(tasks1, tasks2[::-1]):
        model.add_end_before_start(task1, task2)

    model.add_same_sequence(machine1, machine2, tasks1, tasks2[::-1])
    model.add_consecutive(tasks1[0], tasks1[1])
    model.add_setup_time(machine2, tasks2[1], tasks2[0], 10)

    result = model.solve(solver=solver)
    assert_equal(result.status.value, "Optimal")
    assert_equal(result.objective, 13)


def test_same_sequence_invalid_multiple_modes_cpoptimizer(
    require_cpoptimizer,
):
    """
    Tests that a ValueError is raised when the same sequence constraint is
    imposed on tasks that have multiple modes using the same resource, and
    CP Optimizer is used as solver.
    """
    model = Model()

    machine1 = model.add_machine()
    machine2 = model.add_machine()

    tasks1 = [model.add_task() for _ in range(2)]
    tasks2 = [model.add_task() for _ in range(2)]

    for task in tasks1:
        model.add_mode(task, machine1, duration=1)
        model.add_mode(task, machine1, duration=1)

    for task in tasks2:
        model.add_mode(task, machine2, duration=1)

    model.add_same_sequence(machine1, machine2, tasks1, tasks2)

    with assert_raises(ValueError):
        model.solve(solver="cpoptimizer")


def test_setup_time_bug(solver: str):
    """
    Tests that a bug identified in #307 is correctly fixed. This bug caused
    setup times to be ignored because dummy assignment variables were not
    properly deactivated for absent (task, machine) pairs.
    """
    model = Model()

    job = model.add_job()
    task1 = model.add_task(job)
    machine1 = model.add_machine()
    model.add_mode(task1, machine1, 1)

    machine2 = model.add_machine()
    task2 = model.add_task(job)
    task3 = model.add_task(job)
    model.add_mode(task2, machine2, 1)
    model.add_mode(task3, machine2, 1)

    for task_from in model.tasks:
        for task_to in model.tasks:
            model.add_setup_time(machine2, task_from, task_to, 1)

    # Before fixing this bug, the solver would incorrecty ignore the setup
    # time between task 2 and task 3 (due to a dummy assignment variable).
    result = model.solve(solver=solver)
    assert_equal(result.objective, 3)
    assert_equal(result.status.value, "Optimal")


def test_mode_dependencies(solver: str):
    """
    Test that the mode dependency constraint works correctly. We test with
    a simple model that is solved with and without the mode dependency
    constraint and check the objectives of the two different variants of
    the model.
    """
    model = Model()

    machines = [model.add_machine() for _ in range(4)]
    task1 = model.add_task()
    task2 = model.add_task()

    mode1 = model.add_mode(task=task1, resources=machines[0], duration=5)
    model.add_mode(task=task2, resources=machines[1], duration=2)
    mode3 = model.add_mode(task=task2, resources=machines[2], duration=10)
    mode4 = model.add_mode(task=task2, resources=machines[3], duration=10)
    model.add_end_before_start(task1, task2)

    # First we solve the model without the mode dependency constraint, we
    # expect to get an optimal solution with a makespan of 7.
    result = model.solve(solver=solver)
    assert_equal(result.objective, 7)

    # Now we add the mode dependency, and we see that enforce that if mode1
    # gets selected for task 1 (only option in this test case) then we need
    # to enforce that mode3 or mode 4 gets selected for task 2. Since these
    # modes have both duration 10 instead of 2, the makespan now equals 15.
    model.add_mode_dependency(mode1, [mode3, mode4])
    result = model.solve()
    assert_equal(result.objective, 15)


@pytest.fixture
def selection_model() -> Model:
    """
    Returns a pre-built Model instance with optional tasks, used for testing
    selection constraints.
    """
    model = Model()
    machine = model.add_machine()

    # Three optional tasks with durations (1, 2, 3).
    tasks = [model.add_task(optional=True) for _ in range(3)]
    [model.add_mode(tasks[idx], machine, idx + 1) for idx in range(3)]

    return model


def test_select_all_or_none(selection_model: Model, solver: str):
    """
    Tests that the select-all-or-none constraint works correctly.
    """
    model = selection_model
    model.add_select_all_or_none(model.tasks)

    # All tasks are optional and have positive duration, so it's optimal
    # not to schedule any task.
    result = model.solve(solver=solver)
    assert_equal(result.status.value, "Optimal")
    assert_equal(result.objective, 0)

    for sol_task in result.best.tasks:
        assert_(not sol_task.present)

    # Now let's add a task that is required, and add a constraint so that all
    # or none of the tasks must be selected.
    task = model.add_task()
    model.add_mode(task, model.resources[0], duration=4)
    model.add_select_all_or_none(model.tasks)

    result = model.solve(solver=solver)
    assert_equal(result.status.value, "Optimal")
    assert_equal(result.objective, 10)

    for sol_task in result.best.tasks:
        assert_(sol_task.present)


def test_select_at_least_one(selection_model: Model, solver: str):
    """
    Tests that the select-at-least-one constraint works correctly.
    """
    model = selection_model
    model.add_select_at_least_one(model.tasks)

    # One task should be selected, which is the first one with duration 1.
    result = model.solve(solver=solver)
    assert_equal(result.status.value, "Optimal")
    assert_equal(result.objective, 1)

    for idx, task in enumerate(result.best.tasks):
        assert_equal(task.present, idx == 0)


def test_select_exactly_one(selection_model: Model, solver: str):
    """
    Tests that the select-exactly-one constraint works correctly.
    """
    model = selection_model
    model.add_select_exactly_one(model.tasks)

    # One task should be selected, which is the first one with duration 1.
    result = model.solve(solver=solver)
    assert_equal(result.status.value, "Optimal")
    assert_equal(result.objective, 1)

    for idx, task in enumerate(result.best.tasks):
        assert_equal(task.present, idx == 0)


@pytest.fixture
def selection_with_condition_model() -> Model:
    """
    Returns a pre-built Model instance with optional tasks, used for testing
    selection constraints with conditions.
    """
    model = Model()
    machine = model.add_machine()

    # Three optional tasks with durations (1, 2, 3).
    tasks = [model.add_task(optional=True) for _ in range(3)]
    [model.add_mode(tasks[idx], machine, idx + 1) for idx in range(3)]

    # One required task with duration 0.
    required = model.add_task()
    model.add_mode(required, machine, 0)

    return model


def test_select_all_or_none_with_condition(
    selection_with_condition_model: Model, solver: str
):
    """
    Tests that the select-all-or-none constraint works correctly with a
    condition task.
    """
    model = selection_with_condition_model
    *_, optional, required = model.tasks

    # The condition task is optional, so this constraint is not enforced.
    model.add_select_all_or_none(model.tasks, optional)

    result = model.solve(solver=solver)
    assert_equal(result.status.value, "Optimal")
    assert_equal(result.objective, 0)

    # If we use a required task as condition, the constraint will be enforced.
    model.add_select_all_or_none(model.tasks, required)

    result = model.solve(solver=solver)
    assert_equal(result.status.value, "Optimal")
    assert_equal(result.objective, 6)


def test_select_at_least_one_with_condition(
    selection_with_condition_model: Model, solver: str
):
    """
    Tests that the select at least one constraint works correctly with a
    condition task.
    """
    model = selection_with_condition_model
    task1, task2, optional, required = model.tasks

    # The condition task is optional, so this constraint is not enforced.
    model.add_select_at_least_one([task1, task2], optional)

    result = model.solve(solver=solver)
    assert_equal(result.status.value, "Optimal")
    assert_equal(result.objective, 0)

    # If we use a required task as condition, the constraint will be enforced.
    # Task 1 will be selected with duration 1.
    model.add_select_at_least_one([task1, task2], required)

    result = model.solve(solver=solver)
    assert_equal(result.status.value, "Optimal")
    assert_equal(result.objective, 1)


def test_select_exactly_one_with_condition(
    selection_with_condition_model: Model, solver: str
):
    """
    Tests that the select exactly one constraint works correctly with a
    condition task.
    """
    model = selection_with_condition_model
    task1, task2, optional, required = model.tasks

    # The condition task is optional, so this constraint is not enforced.
    model.add_select_exactly_one([task1, task2], optional)

    result = model.solve(solver=solver)
    assert_equal(result.status.value, "Optimal")
    assert_equal(result.objective, 0)

    # If we use a required task as condition, the constraint will be enforced.
    # Task 1 will be selected with duration 1.
    model.add_select_exactly_one([task1, task2], required)

    result = model.solve(solver=solver)
    assert_equal(result.status.value, "Optimal")
    assert_equal(result.objective, 1)


def test_empty_objective(solver: str):
    """
    Tests that the empty objective is correctly optimized.
    """
    data = ProblemData([], [], [], [], objective=Objective())
    result = solve(data, solver=solver)
    assert_equal(result.status.value, "Optimal")
    assert_equal(result.objective, 0)


def test_makespan_objective(solver: str):
    """
    Tests that the makespan objective is correctly optimized.
    """
    model = Model()

    machine = model.add_machine()
    tasks = [model.add_task() for _ in range(2)]

    for task in tasks:
        model.add_mode(task, machine, duration=2)

    result = model.solve(solver=solver)

    assert_equal(result.objective, 4)
    assert_equal(result.status.value, "Optimal")


def test_tardy_jobs(solver: str):
    """
    Tests that the number of tardy jobs objective is correctly optimized.
    """
    model = Model()
    machine = model.add_machine()

    for _ in range(3):
        job = model.add_job(due_date=3, weight=2)
        task = model.add_task(job=job)
        model.add_mode(task, machine, duration=3)

    model.set_objective(weight_tardy_jobs=1)

    # Only one job can be scheduled on time. The other two are tardy.
    # Both jobs have weight 2, so the objective value is 4.
    result = model.solve(solver=solver)
    assert_equal(result.objective, 4)
    assert_equal(result.status.value, "Optimal")


def test_tardy_jobs_negative_due_date(solver: str):
    """
    Tests that all jobs are tardy when due dates are negative.
    """
    model = Model()
    machine = model.add_machine()

    for _ in range(3):
        job = model.add_job(due_date=-1)
        task = model.add_task(job=job)
        model.add_mode(task, machine, duration=3)

    model.set_objective(weight_tardy_jobs=1)

    # All jobs are tardy, so the objective value is 3.
    result = model.solve(solver=solver)
    assert_equal(result.objective, 3)
    assert_equal(result.status.value, "Optimal")


def test_total_flow_time(solver: str):
    """
    Tests that the total flow time objective is correctly optimized.
    """
    model = Model()

    machine = model.add_machine()
    weights = [2, 10]

    for idx in range(2):
        job = model.add_job(weight=weights[idx], release_date=1)
        task = model.add_task(job=job)
        model.add_mode(task, machine, duration=idx + 1)

    model.set_objective(weight_total_flow_time=1)

    result = model.solve(solver=solver)

    # One resource and two jobs (A, B) with processing times (1, 2) and weights
    # (2, 10). Because of these weights, it's optimal to schedule B before A.
    # Release date is 1, so task B ends at time 3 and task A ends at time 4.
    # But the flow time is 2 and 3 for B and A, respectively, so we get an
    # objective of 2 * 1 + 3 * 2 = 26.
    assert_equal(result.objective, 26)
    assert_equal(result.status.value, "Optimal")


def test_total_tardiness(solver: str):
    """
    Tests that the total tardiness objective function is correctly optimized.
    """
    model = Model()

    machine = model.add_machine()
    durations = [2, 4]
    due_dates = [2, 2]
    weights = [2, 10]

    for idx in range(2):
        job = model.add_job(weight=weights[idx], due_date=due_dates[idx])
        task = model.add_task(job=job)
        model.add_mode(task, machine, durations[idx])

    model.set_objective(weight_total_tardiness=1)

    result = model.solve(solver=solver)

    # We have an instance with one resource and two jobs (A, B) with processing
    # times (2, 4), due dates (2, 2), and weights (2, 10). Because of the
    # weights, it's optimal to schedule B before A resulting in completion
    # times (6, 4) and thus a total tardiness of 2 * 4 + 10 * 2 = 28.
    assert_equal(result.objective, 28)
    assert_equal(result.status.value, "Optimal")


def test_total_tardiness_negative_due_date(solver: str):
    """
    Tests that total tardiness correctly accounts for negative due dates.
    """
    model = Model()
    machine = model.add_machine()

    for _ in range(3):
        job = model.add_job(due_date=-5)
        task = model.add_task(job=job)
        model.add_mode(task, machine, duration=1)

    model.set_objective(weight_total_tardiness=1)

    result = model.solve(solver=solver)

    # Job completion times are 1, 2 and 3, so the tardiness is 6, 7 and 8,
    # respectively. The total tardiness is 6 + 7 + 8 = 21.
    assert_equal(result.objective, 21)
    assert_equal(result.status.value, "Optimal")


def test_total_earliness(solver: str):
    """
    Tests that the total earliness objective function is correctly optimized.
    """
    model = Model()
    machine = model.add_machine()
    job = model.add_job(weight=1, due_date=2)
    task = model.add_task(job=job)

    model.add_mode(task, machine, duration=1)
    model.set_objective(weight_total_earliness=1)

    result = model.solve(solver=solver)

    # Due date is 2, so we the task starts at 1 with duration 1 to incur
    # no earliness.
    assert_equal(result.objective, 0)
    assert_equal(result.status.value, "Optimal")
    assert_equal(result.best.tasks[0].start, 1)
    assert_equal(result.best.tasks[0].end, 2)

    # Now let's another job that cannot finish without earliness.
    job2 = model.add_job(weight=10, deadline=1, due_date=2)
    task2 = model.add_task(job=job2)
    model.add_mode(task2, machine, duration=1)

    result = model.solve(solver=solver)

    # The second job completes at time 1, which is 1 time unit too early.
    # Together with the job weight, this results in an objective value of 10.
    assert_equal(result.objective, 10)
    assert_equal(result.status.value, "Optimal")
    assert_equal(result.best.tasks[1].start, 0)
    assert_equal(result.best.tasks[1].end, 1)


def test_max_tardiness(solver: str):
    """
    Tests that the maximum tardiness objective function is correctly optimized.
    """
    model = Model()

    for idx in range(2):
        machine = model.add_machine()
        job = model.add_job(weight=idx + 1, due_date=0)
        task = model.add_task(job=job)
        model.add_mode(task, machine, duration=2)

    model.set_objective(weight_max_tardiness=2)

    result = model.solve(solver=solver)

    # Both jobs are tardy by 2 time units, but job 1 has weight 2 and job 2
    # has weight 1. So the maximum tardiness is 2 * 2 = 4. Multiplied with the
    # ``weight_max_tardiness`` of 2, the objective value is 8.
    assert_equal(result.objective, 8)
    assert_equal(result.best.tasks[0].end, 2)
    assert_equal(result.best.tasks[1].end, 2)


def test_total_setup_time(solver: str):
    """
    Tests that the total setup time objective function is correctly optimized.
    """
    model = Model()

    machine = model.add_machine()
    tasks = [model.add_task() for _ in range(3)]

    for task in tasks:
        model.add_mode(task, machine, duration=1)

    setups = [
        [100, 1, 100],
        [100, 100, 3],
        [100, 100, 100],
    ]
    for idx1, task1 in enumerate(tasks):
        for idx2, task2 in enumerate(tasks):
            model.add_setup_time(machine, task1, task2, setups[idx1][idx2])

    model.set_objective(weight_total_setup_time=2)
    result = model.solve(solver=solver)

    # Tasks 0, 1 and 2 are scheduled consecutively on a single machine with
    # setup times 1 and 3, respectively. Combined with an objective weight of
    # two, the objective value is 2 * (1 + 3) = 8.
    assert_equal(result.objective, 8)
    assert_equal(result.status.value, "Optimal")


def test_combined_objective(solver: str):
    """
    Tests that a combined objective function of makespan and tardy jobs is
    correctly optimized.
    """
    model = Model()

    machine = model.add_machine()
    durations = [2, 4]

    for idx in range(2):
        job = model.add_job(due_date=0)
        task = model.add_task(job=job)
        model.add_mode(task, machine, durations[idx])

    model.set_objective(weight_makespan=10, weight_tardy_jobs=2)
    result = model.solve(solver=solver)

    # Optimal solution has a makespan of 6 and both jobs are tardy.
    # The objective value is 10 * 6 + 2 * 2 = 64.
    assert_equal(result.objective, 64)
    assert_equal(result.status.value, "Optimal")<|MERGE_RESOLUTION|>--- conflicted
+++ resolved
@@ -213,11 +213,8 @@
         earliest_end=3,
         latest_end=4,
         fixed_duration=False,
-<<<<<<< HEAD
         resumable=True,
-=======
         optional=True,
->>>>>>> 1b613106
         name="TestTask",
     )
 
@@ -227,11 +224,8 @@
     assert_equal(task.earliest_end, 3)
     assert_equal(task.latest_end, 4)
     assert_equal(task.fixed_duration, False)
-<<<<<<< HEAD
     assert_equal(task.resumable, True)
-=======
     assert_equal(task.optional, True)
->>>>>>> 1b613106
     assert_equal(task.name, "TestTask")
 
 
@@ -247,11 +241,8 @@
     assert_equal(task.earliest_end, 0)
     assert_equal(task.latest_end, MAX_VALUE)
     assert_equal(task.fixed_duration, True)
-<<<<<<< HEAD
     assert_equal(task.resumable, False)
-=======
     assert_equal(task.optional, False)
->>>>>>> 1b613106
     assert_equal(task.name, "")
 
 
