--- conflicted
+++ resolved
@@ -293,6 +293,30 @@
         SetupTime(0, 0, 1, -1)  # not OK
 
 
+def test_constraints_len():
+    """
+    Tests that the length of the constraints is set correctly.
+    """
+    constraints = Constraints(
+        start_before_start=[StartBeforeStart(0, 1)],
+        start_before_end=[StartBeforeEnd(0, 1)],
+        end_before_start=[EndBeforeStart(0, 1)],
+        end_before_end=[EndBeforeEnd(0, 1)],
+        identical_resources=[IdenticalResources(0, 1)],
+        different_resources=[DifferentResources(0, 1)],
+        select_all_or_none=[SelectAllOrNone([1, 2], [3])],
+        select_at_least_one=[SelectAtLeastOne(1, [0])],
+        consecutive=[Consecutive(1, 2)],
+        setup_times=[
+            SetupTime(0, 0, 1, 1),  # machine
+            SetupTime(1, 0, 1, 0),  # renewable
+            SetupTime(2, 0, 1, 0),  # non-renewable
+        ],
+    )
+
+    assert_equal(len(constraints), 12)
+
+
 @pytest.mark.parametrize(
     "weights",
     [
@@ -354,63 +378,6 @@
     assert_equal(data.objective, objective)
 
 
-<<<<<<< HEAD
-def test_mode_attributes():
-    """
-    Tests that the attributes of the Mode class are set correctly.
-    """
-    mode = Mode(task=0, resources=[0], duration=1, demands=[1])
-
-    assert_equal(mode.task, 0)
-    assert_equal(mode.duration, 1)
-    assert_equal(mode.resources, [0])
-    assert_equal(mode.demands, [1])
-
-
-@pytest.mark.parametrize(
-    "resources, duration, demands",
-    [
-        ([0, 0], -1, [0, 0]),  # resources not unique
-        ([0], -1, [0]),  # duration < 0
-        ([0], 0, [-1]),  # demand < 0
-        ([0], 0, [0, 0]),  # len(resources) != len(demands)
-    ],
-)
-def test_mode_raises_invalid_parameters(resources, duration, demands):
-    """
-    Tests that a ValueError is raised when invalid parameters are passed to
-    the Mode class.
-    """
-    with assert_raises(ValueError):
-        Mode(task=0, resources=resources, duration=duration, demands=demands)
-
-
-def test_constraints_len():
-    """
-    Tests that the length of the constraints is set correctly.
-    """
-    constraints = Constraints(
-        start_before_start=[StartBeforeStart(0, 1)],
-        start_before_end=[StartBeforeEnd(0, 1)],
-        end_before_start=[EndBeforeStart(0, 1)],
-        end_before_end=[EndBeforeEnd(0, 1)],
-        identical_resources=[IdenticalResources(0, 1)],
-        different_resources=[DifferentResources(0, 1)],
-        select_all_or_none=[SelectAllOrNone([1, 2], [3])],
-        select_at_least_one=[SelectAtLeastOne(1, [0])],
-        consecutive=[Consecutive(1, 2)],
-        setup_times=[
-            SetupTime(0, 0, 1, 1),  # machine
-            SetupTime(1, 0, 1, 0),  # renewable
-            SetupTime(2, 0, 1, 0),  # non-renewable
-        ],
-    )
-
-    assert_equal(len(constraints), 12)
-
-
-=======
->>>>>>> c87d7e41
 def test_problem_data_non_input_parameter_attributes():
     """
     Tests that attributes that are not input parameters of the ProblemData
