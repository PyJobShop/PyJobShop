--- conflicted
+++ resolved
@@ -239,12 +239,7 @@
     )
 
     assert_allclose(data.setup_times, np.zeros((1, 1, 1), dtype=int))
-<<<<<<< HEAD
-    assert_equal(data.process_plans, [])
     assert_equal(data.planning_horizon, MAX_VALUE)
-=======
-    assert_equal(data.planning_horizon, None)
->>>>>>> 8677079e
     assert_equal(data.objective, Objective.MAKESPAN)
 
 
