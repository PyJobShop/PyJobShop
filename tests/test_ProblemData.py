import pytest
from numpy.testing import assert_, assert_equal, assert_raises

from pyjobshop.constants import MAX_VALUE
from pyjobshop.Model import Model
from pyjobshop.ProblemData import (
    Constraints,
    EndBeforeEnd,
    EndBeforeStart,
    Job,
    Machine,
    Mode,
    NonRenewable,
    Objective,
    ProblemData,
    Renewable,
    SetupTime,
    StartBeforeEnd,
    StartBeforeStart,
    Task,
)
from pyjobshop.Solution import TaskData as TaskData
from pyjobshop.solve import solve


def test_job_attributes():
    """
    Tests that the attributes of the Job class are set correctly.
    """
    job = Job(
        weight=0,
        release_date=1,
        due_date=2,
        deadline=3,
        tasks=[0],
        name="test",
    )

    assert_equal(job.weight, 0)
    assert_equal(job.release_date, 1)
    assert_equal(job.due_date, 2)
    assert_equal(job.deadline, 3)
    assert_equal(job.tasks, [0])
    assert_equal(job.name, "test")


def test_job_default_attributes():
    """
    Tests that the default attributes of the Job class are set correctly.
    """
    job = Job()

    assert_equal(job.weight, 1)
    assert_equal(job.release_date, 0)
    assert_equal(job.deadline, MAX_VALUE)
    assert_equal(job.due_date, None)
    assert_equal(job.tasks, [])
    assert_equal(job.name, "")


@pytest.mark.parametrize(
    "weight, release_date, due_date, deadline, tasks, name",
    [
        (-1, 0, 0, 0, [], ""),  # weight < 0
        (0, -1, 0, 0, [], ""),  # release_date < 0
        (0, 0, -1, 0, [], ""),  # deadline < 0
        (0, 10, 0, 0, [], ""),  # release_date > deadline
        (0, 0, 0, -1, [], ""),  # due_date < 0
    ],
)
def test_job_attributes_raises_invalid_parameters(
    weight: int,
    release_date: int,
    deadline: int,
    due_date: int,
    tasks: list[int],
    name: str,
):
    """
    Tests that a ValueError is raised when invalid parameters are passed to
    Job.
    """
    with assert_raises(ValueError):
        Job(
            weight=weight,
            release_date=release_date,
            deadline=deadline,
            due_date=due_date,
            tasks=tasks,
            name=name,
        )


def test_machine_attributes():
    """
    Tests that the attributes of the Machine class are set correctly.
    """
    machine = Machine(name="Machine")
    assert_equal(machine.name, "Machine")


def test_renewable_attributes():
    """
    Tests that the attributes of the Renewable class are set correctly.
    """
    # Let's first test the default values.
    renewable = Renewable(capacity=1)
    assert_equal(renewable.name, "")

    # Now test with some values.
    renewable = Renewable(capacity=1, name="TestRenewable")
    assert_equal(renewable.capacity, 1)
    assert_equal(renewable.name, "TestRenewable")


def test_renewable_raises_invalid_capacity():
    """
    Tests that a ValueError is raised when an invalid capacity is passed
    to the Renewable class.
    """
    with assert_raises(ValueError):
        Renewable(capacity=-1)  # negative


def test_non_renewable_attributes():
    """
    Tests that the attributes of the NonRenewable class are set correctly.
    """
    # Let's first test the default values.
    non_renewable = NonRenewable(capacity=1)
    assert_equal(non_renewable.name, "")

    # Now test with some values.
    non_renewable = NonRenewable(capacity=1, name="TestNonRenewable")
    assert_equal(non_renewable.capacity, 1)
    assert_equal(non_renewable.name, "TestNonRenewable")


def test_non_renewable_raises_invalid_capacity():
    """
    Tests that a ValueError is raised when an invalid capacity is passed
    to the Renewable class.
    """
    with assert_raises(ValueError):
        NonRenewable(capacity=-1)  # negative


def test_task_attributes():
    """
    Tests that the attributes of the Task class are set correctly.
    """
    task = Task(
        job=0,
        earliest_start=1,
        latest_start=2,
        earliest_end=3,
        latest_end=4,
        fixed_duration=False,
        name="TestTask",
    )

    assert_equal(task.job, 0)
    assert_equal(task.earliest_start, 1)
    assert_equal(task.latest_start, 2)
    assert_equal(task.earliest_end, 3)
    assert_equal(task.latest_end, 4)
    assert_equal(task.fixed_duration, False)
    assert_equal(task.name, "TestTask")

    # Also test that default values are set correctly.
    task = Task()

    assert_equal(task.job, None)
    assert_equal(task.earliest_start, 0)
    assert_equal(task.latest_start, MAX_VALUE)
    assert_equal(task.earliest_end, 0)
    assert_equal(task.latest_end, MAX_VALUE)
    assert_equal(task.fixed_duration, True)
    assert_equal(task.name, "")


@pytest.mark.parametrize(
    "earliest_start, latest_start, earliest_end, latest_end",
    [
        (1, 0, 0, 0),  # earliest_start > latest_start
        (0, 0, 1, 0),  # earliest_end > latest_end
    ],
)
def test_task_attributes_raises_invalid_parameters(
    earliest_start: int,
    latest_start: int,
    earliest_end: int,
    latest_end: int,
):
    """
    Tests that an error is raised when invalid parameters are passed to the
    Task class.
    """
    with assert_raises(ValueError):
        Task(
            earliest_start=earliest_start,
            latest_start=latest_start,
            earliest_end=earliest_end,
            latest_end=latest_end,
        )


def test_problem_data_input_parameter_attributes():
    """
    Tests that the input parameters of the ProblemData class are set correctly
    as attributes.
    """
    jobs = [Job(tasks=[idx]) for idx in range(5)]
    resources = [Machine() for _ in range(5)]
    tasks = [Task() for _ in range(5)]
    modes = [
        Mode(task=task, resources=[resource], duration=1)
        for task in range(5)
        for resource in range(5)
    ]
    constraints = Constraints(
        end_before_start=[
            EndBeforeStart(0, 1),
            EndBeforeStart(2, 3),
            EndBeforeStart(4, 5),
        ]
    )
    objective = Objective(weight_total_flow_time=1)

    data = ProblemData(
        jobs,
        resources,
        tasks,
        modes,
        constraints,
        objective,
    )

    assert_equal(data.jobs, jobs)
    assert_equal(data.resources, resources)
    assert_equal(data.tasks, tasks)
    assert_equal(data.modes, modes)
    assert_equal(data.constraints, constraints)
    assert_equal(data.objective, objective)


def test_mode_attributes():
    """
    Tests that the attributes of the Mode class are set correctly.
    """
    mode = Mode(task=0, resources=[0], duration=1, demands=[1])

    assert_equal(mode.task, 0)
    assert_equal(mode.duration, 1)
    assert_equal(mode.resources, [0])
    assert_equal(mode.demands, [1])


@pytest.mark.parametrize(
    "resources, duration, demands",
    [
        ([0, 0], -1, [0, 0]),  # resources not unique
        ([0], -1, [0]),  # duration < 0
        ([0], 0, [-1]),  # demand < 0
        ([0], 0, [0, 0]),  # len(resources) != len(demands)
    ],
)
def test_mode_raises_invalid_parameters(resources, duration, demands):
    """
    Tests that a ValueError is raised when invalid parameters are passed to
    the Mode class.
    """
    with assert_raises(ValueError):
        Mode(task=0, resources=resources, duration=duration, demands=demands)


def test_problem_data_non_input_parameter_attributes():
    """
    Tests that attributes that are not input parameters of the ProblemData
    class are set correctly.
    """
    jobs = [Job(tasks=[0, 1, 2])]
    resources = [Renewable(0) for _ in range(3)]
    tasks = [Task() for _ in range(3)]
    modes = [
        Mode(task=2, resources=[1], duration=1),
        Mode(task=1, resources=[2], duration=1),
        Mode(task=1, resources=[0], duration=1),
        Mode(task=0, resources=[2], duration=1),
    ]
    constraints = Constraints(
        start_before_start=[StartBeforeStart(1, 1)],
        start_before_end=[StartBeforeEnd(1, 1)],
        end_before_end=[EndBeforeEnd(1, 1)],
        end_before_start=[EndBeforeStart(1, 1)],
    )

    data = ProblemData(jobs, resources, tasks, modes, constraints)

    assert_equal(data.num_jobs, 1)
    assert_equal(data.num_resources, 3)
    assert_equal(data.num_tasks, 3)
    assert_equal(data.num_modes, 4)
    assert_equal(data.num_constraints, 4)


def test_problem_data_default_values():
    """
    Tests that the default values of the ProblemData class are set correctly.
    """
    jobs = [Job(tasks=[0])]
    resources = [Renewable(0)]
    tasks = [Task()]
    modes = [Mode(task=0, resources=[0], duration=1)]
    data = ProblemData(jobs, resources, tasks, modes)

    assert_equal(data.constraints, Constraints())
    assert_equal(data.objective, Objective(weight_makespan=1))


def test_problem_data_job_must_reference_at_least_one_task():
    """
    Tests that an error is raised when a job does not reference any tasks.
    """
    with assert_raises(ValueError):
        ProblemData(
            [Job(tasks=[])],
            [Renewable(0)],
            [Task()],
            [Mode(0, [0], 1)],
        )


def test_problem_data_job_references_unknown_task():
    """
    Tests that an error is raised when a job references an unknown task.
    """
    with assert_raises(ValueError):
        ProblemData(
            [Job(tasks=[42])],
            [Renewable(0)],
            [Task()],
            [Mode(0, [0], 1)],
        )


def test_problem_data_task_references_unknown_job():
    """
    Tests that an error is raised when a task references an unknown job.
    """
    with assert_raises(ValueError):
        ProblemData(
            [Job(tasks=[0])],
            [Renewable(0)],
            [Task(job=42)],
            [Mode(0, [0], 1)],
        )


@pytest.mark.parametrize(
    "mode",
    [
        Mode(42, [0], 1),  # Task 42 does not exist.
        Mode(0, [42], 1),  # Resource 42 does not exist.
    ],
)
def test_problem_data_mode_references_unknown_data(mode):
    """
    Tests that an error is raised when a mode references unknown data.
    """
    with assert_raises(ValueError):
        ProblemData(
            [Job(tasks=[0])],
            [Renewable(0)],
            [Task()],
            [mode],
        )


def test_problem_data_task_without_modes():
    """
    Tests that an error is raised when a task has no processing modes.
    """
    with assert_raises(ValueError):
        ProblemData([Job(tasks=[0])], [Renewable(0)], [Task()], [])


def test_problem_data_all_modes_demand_infeasible():
    """
    Tests that an error is raised when all modes of a task have infeasible
    demands.
    """

    # This is OK: at least one mode is feasible.
    ProblemData(
        [Job(tasks=[0])],
        [Renewable(capacity=1)],
        [Task()],
        [
            Mode(0, [0], 2, demands=[1]),  # feasible
            Mode(0, [0], 2, demands=[2]),  # infeasible
        ],
    )

    with assert_raises(ValueError):
        # This is not OK: no mode is feasible.
        ProblemData(
            [Job(tasks=[0])],
            [Renewable(capacity=1)],
            [Task()],
            [
                Mode(0, [0], 2, demands=[2]),  # infeasible
                Mode(0, [0], 2, demands=[2]),  # infeasible
            ],
        )


def test_problem_data_raises_negative_setup_times():
    """
    Tests that the ProblemData class raises an error when negative setup times
    are passed.
    """
    with assert_raises(ValueError):
        ProblemData(
            [Job(tasks=[0])],
            [Machine()],
            [Task(), Task()],
            [Mode(0, [0], 0), Mode(1, [0], 0)],
            Constraints(setup_times=[SetupTime(0, 0, 1, -1)]),
        )


@pytest.mark.parametrize(
    "resource", [Renewable(capacity=1), NonRenewable(capacity=1)]
)
def test_problem_data_raises_capacitated_resources_and_setup_times(resource):
    """
    Tests that the ProblemData class raises an error when capacitated resources
    with have setup times.
    """
    with assert_raises(ValueError):
        ProblemData(
            [Job(tasks=[0])],
            [resource],
            [Task(), Task()],
            [Mode(0, [0], 0), Mode(1, [0], 0)],
            Constraints(setup_times=[SetupTime(0, 0, 1, 1)]),
        )


@pytest.mark.parametrize(
    "objective",
    [
        Objective(weight_tardy_jobs=1),
        Objective(weight_total_tardiness=1),
        Objective(weight_total_earliness=1),
        Objective(weight_max_tardiness=1),
        Objective(weight_max_lateness=1),
    ],
)
def test_problem_data_tardy_objective_without_job_due_dates(
    objective: Objective,
):
    """
    Tests that an error is raised when jobs have no due dates and a
    tardiness-based objective is selected.
    """
    with assert_raises(ValueError):
        ProblemData(
            [Job(tasks=[0])],
            [Renewable(0)],
            [Task()],
            [Mode(0, [0], 0)],
            objective=objective,
        )


def test_problem_data_setup_times_objective_without_setup_times_constraints():
    """
    Tests that an error is raised when setup times are not defined in the
    constraints and the total setup times objective is selected.
    """
    with assert_raises(ValueError):
        ProblemData(
            [Job(tasks=[0])],
            [Renewable(0)],
            [Task()],
            [Mode(0, [0], 0)],
            objective=Objective(weight_total_setup_time=1),
        )


def make_replace_data():
    jobs = [
        Job(tasks=[0], due_date=1, deadline=1),
        Job(tasks=[1], due_date=2, deadline=2),
    ]
    resources = [
        Renewable(capacity=0, name="resource"),
        NonRenewable(capacity=0, name="resource"),
    ]
    tasks = [Task(earliest_start=1), Task(earliest_start=1)]
    modes = [
        Mode(task=0, resources=[0], duration=1),
        Mode(task=1, resources=[1], duration=2),
    ]
    constraints = Constraints(end_before_start=[EndBeforeStart(0, 1)])
    objective = Objective(weight_makespan=1)

    return ProblemData(
        jobs,
        resources,
        tasks,
        modes,
        constraints,
        objective,
    )


def test_problem_data_replace_no_changes():
    """
    Tests that when using ``ProblemData.replace()`` without any arguments
    returns a new instance with different objects but with the same values.
    """

    data = make_replace_data()
    new = data.replace()
    assert_(new is not data)

    for idx in range(data.num_jobs):
        assert_(new.jobs[idx] is not data.jobs[idx])
        assert_equal(new.jobs[idx].deadline, data.jobs[idx].deadline)
        assert_equal(new.jobs[idx].due_date, data.jobs[idx].due_date)

    for idx in range(data.num_resources):
        assert_(new.resources[idx] is not data.resources[idx])
        assert_equal(new.resources[idx].name, data.resources[idx].name)

    for idx in range(data.num_tasks):
        assert_(new.tasks[idx] is not data.tasks[idx])
        assert_equal(
            new.tasks[idx].earliest_start,
            data.tasks[idx].earliest_start,
        )

    for idx in range(data.num_modes):
        assert_(new.modes[idx] is not data.modes[idx])
        assert_equal(new.modes[idx].task, data.modes[idx].task)
        assert_equal(new.modes[idx].resources, data.modes[idx].resources)
        assert_equal(new.modes[idx].duration, data.modes[idx].duration)

    assert_equal(new.constraints, data.constraints)
    assert_equal(new.objective, data.objective)


def test_problem_data_replace_with_changes():
    """
    Tests that when using ``ProblemData.replace()`` replaces the attributes
    with the new values when they are passed as arguments.
    """
    data = make_replace_data()
    new = data.replace(
        jobs=[
            Job(tasks=[1], due_date=2, deadline=2),
            Job(tasks=[0], due_date=1, deadline=1),
        ],
        resources=[Renewable(capacity=0, name="new"), Machine(name="new")],
        tasks=[Task(earliest_start=2), Task(earliest_start=2)],
        modes=[
            Mode(task=0, resources=[0], duration=20),
            Mode(task=1, resources=[1], duration=10),
        ],
        constraints=Constraints(
            end_before_start=[EndBeforeStart(1, 0)],
            setup_times=[SetupTime(0, 0, 1, 0), SetupTime(1, 0, 1, 10)],
        ),
        objective=Objective(weight_total_tardiness=1),
    )
    assert_(new is not data)

    for idx in range(data.num_jobs):
        assert_(new.jobs[idx] is not data.jobs[idx])
        assert_(new.jobs[idx].deadline != data.jobs[idx].deadline)
        assert_(new.jobs[idx].due_date != data.jobs[idx].due_date)

    for idx in range(data.num_resources):
        assert_(new.resources[idx] is not data.resources[idx])
        assert_(new.resources[idx].name != data.resources[idx].name)

    for idx in range(data.num_tasks):
        assert_(new.tasks[idx] is not data.tasks[idx])
        assert_(
            new.tasks[idx].earliest_start != data.tasks[idx].earliest_start
        )

    for idx in range(data.num_modes):
        assert_(new.modes[idx] is not data.modes[idx])
        assert_(new.modes[idx].duration != data.modes[idx].duration)

    assert_(new.constraints != data.constraints)
    assert_(new.objective != data.objective)


# --- Tests that involve checking solver correctness of problem data. ---


def test_empty_problem_instance(solver: str):
    """
    Tests that an empty problem data instance can be solved.
    """
    data = ProblemData([], [], [], [])
    result = solve(data, solver=solver)
    assert_equal(result.status.value, "Optimal")
    assert_equal(result.objective, 0)


def test_job_release_date(solver: str):
    """
    Tests that the tasks belonging to a job start no earlier than
    the job's release date.
    """
    model = Model()

    job = model.add_job(release_date=1)
    machine = model.add_machine()
    task = model.add_task(job=job)

    model.add_mode(task, machine, duration=1)

    result = model.solve(solver=solver)

    # Job's release date is one, so the task starts at one.
    assert_equal(result.status.value, "Optimal")
    assert_equal(result.objective, 2)


def test_job_deadline(solver: str):
    """
    Tests that the tasks belonging to a job end no later than the
    job's deadline.
    """
    model = Model()

    machine = model.add_machine()

    job1 = model.add_job()
    task1 = model.add_task(job=job1)

    job2 = model.add_job(deadline=2)
    task2 = model.add_task(job=job2)

    for task in [task1, task2]:
        model.add_mode(task, machine, duration=2)

    model.add_setup_time(machine, task2, task1, 10)

    result = model.solve(solver=solver)

    # Task 1 (processing time of 2) cannot start before task 2,
    # otherwise task 2 cannot start before time 1. So task 2 is
    # scheduled first and is processed from 0 to 2. Then a setup time of 10
    # is added and task 1 is processed from 12 to 14.
    assert_equal(result.status.value, "Optimal")
    assert_equal(result.objective, 14)


def test_job_deadline_infeasible(solver: str):
    """
    Tests that a too restrictive job deadline results in an infeasible model.
    """
    model = Model()

    job = model.add_job(deadline=1)
    machine = model.add_machine()
    task = model.add_task(job=job)

    model.add_mode(task, machine, duration=2)

    result = model.solve(solver=solver)

    # The processing time of the task is 2, but job deadline is 1.
    assert_equal(result.status.value, "Infeasible")


def test_task_earliest_start(solver: str):
    """
    Tests that a task starts no earlier than its earliest start time.
    """
    model = Model()

    machine = model.add_machine()
    task = model.add_task(earliest_start=1)

    model.add_mode(task, machine, duration=1)

    result = model.solve(solver=solver)

    # Task starts at time 1 and takes 1 time unit, so the makespan is 2.
    assert_equal(result.status.value, "Optimal")
    assert_equal(result.objective, 2)


def test_task_latest_start(solver: str):
    """
    Tests that a task starts no later than its latest start time.
    """
    model = Model()

    machine = model.add_machine()
    tasks = [
        model.add_task(),
        model.add_task(latest_start=1),
    ]

    for task in tasks:
        model.add_mode(task, machine, duration=2)

    model.add_setup_time(machine, tasks[1], tasks[0], 10)

    result = model.solve(solver=solver)

    # Task 1 (processing time of 2) cannot start before task 2,
    # otherwise task 2 cannot start before time 1. So task 2 is
    # scheduled first and is processed from 0 to 2. Then a setup time of 10
    # is added and task 1 is processed from 12 to 14.
    assert_equal(result.status.value, "Optimal")
    assert_equal(result.objective, 14)


def test_task_fixed_start(solver: str):
    """
    Tests that a task starts at its fixed start time when earliest
    and latest start times are equal.
    """
    model = Model()

    machine = model.add_machine()
    task = model.add_task(earliest_start=42, latest_start=42)

    model.add_mode(task, machine, duration=1)

    result = model.solve(solver=solver)

    # Task starts at time 42 and takes 1 time unit, so the makespan is 43.
    assert_equal(result.status.value, "Optimal")
    assert_equal(result.objective, 43)


def test_task_earliest_end(solver: str):
    """
    Tests that a task end no earlier than its earliest end time.
    """
    model = Model()

    machine = model.add_machine()
    task = model.add_task(earliest_end=2)

    model.add_mode(task, machine, duration=1)

    result = model.solve(solver=solver)

    # Task cannot end before time 2, so it starts at time 1 with
    # duration 1, thus the makespan is 2.
    assert_equal(result.status.value, "Optimal")
    assert_equal(result.objective, 2)


def test_task_latest_end(solver: str):
    """
    Tests that a task ends no later than its latest end time.
    """
    model = Model()

    machine = model.add_machine()
    tasks = [model.add_task(), model.add_task(latest_end=2)]

    for task in tasks:
        model.add_mode(task, machine, duration=2)

    model.add_setup_time(machine, tasks[1], tasks[0], 10)

    result = model.solve(solver=solver)

    # Task 1 (processing time of 2) cannot start before task 2,
    # otherwise task 2 cannot end before time 2. So task 2 is
    # scheduled first and is processed from 0 to 2. Then a setup time of 10
    # is added and task 1 is processed from 12 to 14.
    assert_equal(result.status.value, "Optimal")
    assert_equal(result.objective, 14)


def test_task_fixed_end(solver: str):
    """
    Tests that a task ends at its fixed end time when earliest
    and latest end times are equal.
    """
    model = Model()

    machine = model.add_machine()
    task = model.add_task(earliest_end=42, latest_end=42)

    model.add_mode(task, machine, duration=1)

    result = model.solve(solver=solver)

    # Task ends at 42, so the makespan is 42.
    assert_equal(result.status.value, "Optimal")
    assert_equal(result.objective, 42)


def test_task_fixed_duration_infeasible_with_timing_constraints(
    solver: str,
):
    """
    Tests that a task with fixed duration cannot be feasibly scheduled
    in combination with tight timing constraints.
    """
    model = Model()

    machine = model.add_machine()
    task = model.add_task(latest_start=0, earliest_end=10)
    model.add_mode(task, machine, duration=1)

    # Because of the latest start and earliest end constraints, we cannot
    # schedule the task with fixed duration, since its processing time
    # is 1.
    result = model.solve(solver=solver)
    assert_equal(result.status.value, "Infeasible")


def test_task_non_fixed_duration(solver: str):
    """
    Tests that a task with non-fixed duration is scheduled correctly.
    """
    model = Model()

    machine = model.add_machine()
    task = model.add_task(
        latest_start=0,
        earliest_end=10,
        fixed_duration=False,
    )
    model.add_mode(task, machine, duration=1)

    # Since the task's duration is not fixed, it can be scheduled in a
    # feasible way. In this case, it starts at 0 and ends at 10, which includes
    # the processing time (1) and respects the timing constraints.
    result = model.solve(solver=solver)
    assert_equal(result.status.value, "Optimal")
    assert_equal(result.objective, 10)
    assert_equal(result.best.tasks, [TaskData(0, [0], 0, 10)])


def test_resource_processes_two_tasks_simultaneously(solver: str):
    """
    Tests that a resource can process two tasks simultaneously.
    """
    model = Model()
    resource = model.add_renewable(capacity=2)
    task1 = model.add_task()
    task2 = model.add_task()
    model.add_mode(task1, [resource], duration=1, demands=[1])
    model.add_mode(task2, [resource], duration=1, demands=[1])

    # The resource has capacity 2, so both tasks can be scheduled at the same
    # time. This results in a makespan of 1 instead of 2 in the case where
    # resources can only process one task at a time.
    result = model.solve(solver=solver)
    assert_equal(result.status.value, "Optimal")
    assert_equal(result.objective, 1)


def test_resource_renewable_capacity_is_respected(solver: str):
    """
    Tests that a resource with renewable capacity is respected.
    """
    model = Model()
    resource = model.add_renewable(capacity=2)
    task1 = model.add_task()
    task2 = model.add_task()
    model.add_mode(task1, [resource], duration=1, demands=[2])
    model.add_mode(task2, [resource], duration=1, demands=[2])

    # The resource has capacity 2, and each task requires 2 units of
    # capacity, so only one task can be scheduled at a time. This results
    # in a makespan of 2.
    result = model.solve(solver=solver)
    assert_equal(result.status.value, "Optimal")
    assert_equal(result.objective, 2)


def test_resource_zero_capacity_is_respected(solver: str):
    """
    Tests that a resource with zero capacity is respected.
    """
    model = Model()
    resource = model.add_renewable(capacity=0)
    task = model.add_task()
    model.add_mode(task, [resource], duration=10, demands=[0])
    model.add_mode(task, [resource], duration=1, demands=[1])

    # The resource has zero capacity, so it can only be scheduled using the
    # first mode with much longer duration.
    result = model.solve(solver=solver)
    assert_equal(result.status.value, "Optimal")
    assert_equal(result.objective, 10)


def test_resource_non_renewable_capacity(solver: str):
    """
    Tests that a resource with non-renewable capacity is respected.
    """
    model = Model()

    resource = model.add_non_renewable(capacity=1)
    task1 = model.add_task()
    model.add_mode(task1, [resource], duration=1, demands=[1])

    # The resource has capacity 1 and the task requires 1 unit of
    # capacity, so the task can be scheduled.
    result = model.solve(solver=solver)
    assert_equal(result.status.value, "Optimal")
    assert_equal(result.objective, 1)

    # Now we add a second task that requires 1 unit of capacity.
    task2 = model.add_task()
    model.add_mode(task2, [resource], duration=1, demands=[1])

    # Since the resource has non-renewable capacity, the second task
    # cannot be scheduled.
    result = model.solve(solver=solver)
    assert_equal(result.status.value, "Infeasible")


@pytest.fixture(scope="function")
def timing_constraints_model():
    """
    Sets up a simple model with 2 machines, 2 tasks and unit processing times.
    """
    model = Model()

    machines = [model.add_machine() for _ in range(2)]
    tasks = [model.add_task() for _ in range(2)]
    [
        model.add_mode(task, machine, duration=1)
        for task in tasks
        for machine in machines
    ]

    return model


def test_start_before_start(timing_constraints_model: Model, solver: str):
    """
    Tests that the start before start constraint is respected.
    """
    model = timing_constraints_model
    model.add_start_before_start(model.tasks[0], model.tasks[1], delay=2)

    # Task 1 starts at 0, task 2 can start earliest at 0 + 2 (delay).
    result = model.solve(solver=solver)
    assert_equal(result.objective, 3)
    assert_equal(result.best.tasks[0].start, 0)
    assert_equal(result.best.tasks[1].start, 2)


def test_start_before_end(timing_constraints_model: Model, solver: str):
    """
    Tests that the start before end constraint is respected.
    """
    model = timing_constraints_model
    model.add_start_before_end(model.tasks[0], model.tasks[1], delay=2)

    # Task 1 starts at 0, task 2 must end after 0 + 2 (delay).
    result = model.solve(solver=solver)
    assert_equal(result.objective, 2)
    assert_equal(result.best.tasks[0].start, 0)
    assert_equal(result.best.tasks[1].end, 2)


def test_end_before_start(timing_constraints_model: Model, solver: str):
    """
    Tests that the end before start constraint is respected.
    """
    model = timing_constraints_model
    model.add_end_before_start(model.tasks[0], model.tasks[1], delay=2)

    # Task 1 ends at 1 earliest, task 2 must start after 1 + 2 (delay).
    result = model.solve(solver=solver)
    assert_equal(result.objective, 4)
    assert_equal(result.best.tasks[0].end, 1)
    assert_equal(result.best.tasks[1].start, 3)


def test_end_before_end(timing_constraints_model: Model, solver: str):
    """
    Tests that the end before end constraint is respected.
    """
    model = timing_constraints_model
    model.add_end_before_end(model.tasks[0], model.tasks[1], delay=2)

    # Task 1 ends at 1 earliest, task 2 must end after 1 + 2 (delay).
    result = model.solve(solver=solver)
    assert_equal(result.objective, 3)
    assert_equal(result.best.tasks[0].end, 1)
    assert_equal(result.best.tasks[1].end, 3)


def test_identical_resources(solver: str):
    """
    Tests that the identical resources constraint is respected.
    """
    model = Model()

    resources = [model.add_machine() for _ in range(2)]
    tasks = [model.add_task() for _ in range(2)]
    [
        model.add_mode(task=task, resources=resource, duration=2)
        for resource in resources
        for task in tasks
    ]
    model.add_identical_resources(tasks[0], tasks[1])

    result = model.solve(solver=solver)

    # The identical resources constraint forces the tasks to be scheduled on
    # the same resource (instead of using two different resources), so the
    # makespan is 4.
    assert_equal(result.objective, 4)


def test_identical_resources_with_modes_and_multiple_resources(solver: str):
    """
    Tests that the identical resources constraint is respected when tasks have
    modes with multiple resources.
    """
    model = Model()

    machine1 = model.add_machine()
    machine2 = model.add_machine()
    task1 = model.add_task()
    task2 = model.add_task()

    model.add_mode(task1, [machine1], duration=1)  # mode 0
    model.add_mode(task2, [machine2], duration=1)  # mode 1
    model.add_mode(task1, [machine1, machine2], duration=10)  # mode 2
    model.add_mode(task2, [machine1, machine2], duration=10)  # mode 3

    # Selecting the single machine modes for both tasks is optimal, which
    # results in a makespan of 1.
    result = model.solve(solver=solver)
    assert_equal(result.objective, 1)
    assert_equal(result.status.value, "Optimal")
    assert_equal(result.best.tasks[0].mode, 0)
    assert_equal(result.best.tasks[1].mode, 1)

    # Now we add the identical resources constraint...
    model.add_identical_resources(task1, task2)

    # ... which forces the tasks to be scheduled on identical resources:
    # this results in the double-resource mode to be selected, which results
    # in a makespan of 20.
    result = model.solve(solver=solver)
    assert_equal(result.objective, 20)
    assert_equal(result.status.value, "Optimal")
    assert_equal(result.best.tasks[0].mode, 2)
    assert_equal(result.best.tasks[1].mode, 3)


def test_different_resources(solver: str):
    """
    Tests that the different resources constraint is respected.
    """
    model = Model()

    resources = [model.add_machine() for _ in range(2)]
    tasks = [model.add_task() for _ in range(2)]

    # Processing duration 1 on first resource, 5 on second resource.
    modes = [model.add_mode(task, resources[0], duration=1) for task in tasks]
    modes += [model.add_mode(task, resources[1], duration=5) for task in tasks]
    model.add_different_resources(tasks[0], tasks[1])

    result = model.solve(solver=solver)

    # The different resources constraint forces the tasks to be scheduled on
    # different resources, so the makespan is 5.
    assert_equal(result.objective, 5)


def test_different_resources_with_modes_and_multiple_resources(solver: str):
    """
    Tests that the different resources constraint is respected when tasks have
    modes with multiple resources.
    """
    model = Model()

    machine1 = model.add_machine()
    machine2 = model.add_machine()
    machine3 = model.add_machine()
    task1 = model.add_task()
    task2 = model.add_task()

    model.add_mode(task1, [machine1, machine2], duration=1)  # mode 0
    model.add_mode(task1, [machine1, machine3], duration=2)  # mode 1
    model.add_mode(task1, [machine3], duration=100)  # mode 2
    model.add_mode(task2, [machine1, machine2], duration=1)  # mode 3

    # Selecting mode 0 and mode 3 is optimal.
    result = model.solve(solver=solver)
    assert_equal(result.objective, 2)
    assert_equal(result.status.value, "Optimal")
    assert_equal(result.best.tasks[0].mode, 0)
    assert_equal(result.best.tasks[1].mode, 3)

    # Now we add the different resource constraint...
    model.add_different_resources(task1, task2)

    # ...so mode 0 and mode 3 can no longer be selected. The only option
    # is to select mode 2 for task 1 and mode 3 for task 2.
    result = model.solve(solver=solver)
    assert_equal(result.objective, 100)
    assert_equal(result.status.value, "Optimal")
    assert_equal(result.best.tasks[0].mode, 2)
    assert_equal(result.best.tasks[1].mode, 3)


def test_consecutive_constraint(solver: str):
    """
    Tests that the consecutive constraint is respected.
    """
    model = Model()

    machine = model.add_machine()
    task1 = model.add_task()
    task2 = model.add_task()

    model.add_mode(task1, machine, duration=1)
    model.add_mode(task2, machine, duration=1)

    model.add_setup_time(machine, task2, task1, duration=100)
    model.add_consecutive(task2, task1)

    result = model.solve(solver=solver)

    # Task 2 must be scheduled directly before task 1, but the setup time
    # between them is 100, so the makespan is 1 + 100 + 1 = 102.
    assert_equal(result.objective, 102)


def test_consecutive_multiple_machines(solver: str):
    """
    Test the consecutive constraint with tasks that have modes with multiple
    machines.
    """
    model = Model()

    machine1 = model.add_machine()
    machine2 = model.add_machine()
    task1 = model.add_task()
    task2 = model.add_task()

    model.add_mode(task1, [machine1, machine2], duration=1)
    model.add_mode(task2, [machine1, machine2], duration=1)

    model.add_setup_time(machine1, task2, task1, duration=10)
    model.add_setup_time(machine2, task2, task1, duration=10)

    result = model.solve(solver=solver)
    assert_equal(result.objective, 2)
    assert_equal(result.status.value, "Optimal")

    # Now we add the consecutive constraint...
    model.add_consecutive(task2, task1)

    # ...so task 2 must be scheduled directly before task 1, but the setup time
    # between them is 10, so the makespan is 1 + 10 + 1 = 2.
    result = model.solve(solver=solver)
    assert_equal(result.objective, 12)
    assert_equal(result.status.value, "Optimal")


def test_setup_time_bug(solver: str):
    """
    Tests that a bug identified in #307 is correctly fixed. This bug caused
    setup times to be ignored because dummy assignment variables were not
    properly deactivated for absent (task, machine) pairs.
    """
    model = Model()

    job = model.add_job()
    task1 = model.add_task(job)
    machine1 = model.add_machine()
    model.add_mode(task1, machine1, 1)

    machine2 = model.add_machine()
    task2 = model.add_task(job)
    task3 = model.add_task(job)
    model.add_mode(task2, machine2, 1)
    model.add_mode(task3, machine2, 1)

    for task_from in model.tasks:
        for task_to in model.tasks:
            model.add_setup_time(machine2, task_from, task_to, 1)

    # Before fixing this bug, the solver would incorrecty ignore the setup
    # time between task 2 and task 3 (due to a dummy assignment variable).
    result = model.solve(solver=solver)
    assert_equal(result.objective, 3)
    assert_equal(result.status.value, "Optimal")


<<<<<<< HEAD
def test_mode_dependencies(solver: str):
    model = Model()

    machines = [model.add_machine() for _ in range(4)]
    task1 = model.add_task()
    task2 = model.add_task()

    mode1 = model.add_mode(task=task1, resources=machines[0], duration=5)
    model.add_mode(task=task2, resources=machines[1], duration=2)
    mode3 = model.add_mode(task=task2, resources=machines[2], duration=10)
    mode4 = model.add_mode(task=task2, resources=machines[3], duration=10)
    model.add_end_before_start(task1, task2)

    # First we solve the model without the mode dependency constraint, we
    # expect to get an optimal solution with a makespan of 7.
    result = model.solve(solver=solver)
    assert_equal(result.objective, 7)

    # Now we add the mode dependency, and we see that enforce that if mode1
    # gets selected for task 1 (only option in this test case) then we need
    # to enforce that mode3 or mode 4 gets selected for task 2. Since these
    # modes have both duration 10 instead of 2, the makespan now equals 15.
    model.add_mode_dependency(mode1, [mode3, mode4])
    result = model.solve()
    assert_equal(result.objective, 15)


=======
>>>>>>> 3c8a7ce0
def test_empty_objective(solver: str):
    """
    Tests that the empty objective is correctly optimized.
    """
    data = ProblemData([], [], [], [], objective=Objective())
    result = solve(data, solver=solver)

    assert_equal(result.status.value, "Optimal")
    assert_equal(result.objective, 0)


def test_makespan_objective(solver: str):
    """
    Tests that the makespan objective is correctly optimized.
    """
    model = Model()

    machine = model.add_machine()
    tasks = [model.add_task() for _ in range(2)]

    for task in tasks:
        model.add_mode(task, machine, duration=2)

    result = model.solve(solver=solver)

    assert_equal(result.objective, 4)
    assert_equal(result.status.value, "Optimal")


def test_tardy_jobs(solver: str):
    """
    Tests that the number of tardy jobs objective is correctly optimized.
    """
    model = Model()
    machine = model.add_machine()

    for _ in range(3):
        job = model.add_job(due_date=3, weight=2)
        task = model.add_task(job=job)
        model.add_mode(task, machine, duration=3)

    model.set_objective(weight_tardy_jobs=1)

    # Only one job can be scheduled on time. The other two are tardy.
    # Both jobs have weight 2, so the objective value is 4.
    result = model.solve(solver=solver)
    assert_equal(result.objective, 4)
    assert_equal(result.status.value, "Optimal")


def test_total_flow_time(solver: str):
    """
    Tests that the total flow time objective is correctly optimized.
    """
    model = Model()

    machine = model.add_machine()
    weights = [2, 10]

    for idx in range(2):
        job = model.add_job(weight=weights[idx], release_date=1)
        task = model.add_task(job=job)
        model.add_mode(task, machine, duration=idx + 1)

    model.set_objective(weight_total_flow_time=1)

    result = model.solve(solver=solver)

    # One resource and two jobs (A, B) with processing times (1, 2) and weights
    # (2, 10). Because of these weights, it's optimal to schedule B before A.
    # Release date is 1, so task B ends at time 3 and task A ends at time 4.
    # But the flow time is 2 and 3 for B and A, respectively, so we get an
    # objective of 2 * 1 + 3 * 2 = 26.
    assert_equal(result.objective, 26)
    assert_equal(result.status.value, "Optimal")


def test_total_tardiness(solver: str):
    """
    Tests that the total tardiness objective function is correctly optimized.
    """
    model = Model()

    machine = model.add_machine()
    durations = [2, 4]
    due_dates = [2, 2]
    weights = [2, 10]

    for idx in range(2):
        job = model.add_job(weight=weights[idx], due_date=due_dates[idx])
        task = model.add_task(job=job)
        model.add_mode(task, machine, durations[idx])

    model.set_objective(weight_total_tardiness=1)

    result = model.solve(solver=solver)

    # We have an instance with one resource and two jobs (A, B) with processing
    # times (2, 4), due dates (2, 2), and weights (2, 10). Because of the
    # weights, it's optimal to schedule B before A resulting in completion
    # times (6, 4) and thus a total tardiness of 2 * 4 + 10 * 2 = 28.
    assert_equal(result.objective, 28)
    assert_equal(result.status.value, "Optimal")


def test_total_earliness(solver: str):
    """
    Tests that the total earliness objective function is correctly optimized.
    """
    model = Model()
    machine = model.add_machine()
    job = model.add_job(weight=1, due_date=2)
    task = model.add_task(job=job)

    model.add_mode(task, machine, duration=1)
    model.set_objective(weight_total_earliness=1)

    result = model.solve(solver=solver)

    # Due date is 2, so we the task starts at 1 with duration 1 to incur
    # no earliness.
    assert_equal(result.objective, 0)
    assert_equal(result.status.value, "Optimal")
    assert_equal(result.best.tasks[0].start, 1)
    assert_equal(result.best.tasks[0].end, 2)

    # Now let's another job that cannot finish without earliness.
    job2 = model.add_job(weight=10, deadline=1, due_date=2)
    task2 = model.add_task(job=job2)
    model.add_mode(task2, machine, duration=1)

    result = model.solve(solver=solver)

    # The second job completes at time 1, which is 1 time unit too early.
    # Together with the job weight, this results in an objective value of 10.
    assert_equal(result.objective, 10)
    assert_equal(result.status.value, "Optimal")
    assert_equal(result.best.tasks[1].start, 0)
    assert_equal(result.best.tasks[1].end, 1)


def test_max_tardiness(solver: str):
    """
    Tests that the maximum tardiness objective function is correctly optimized.
    """
    model = Model()

    for idx in range(2):
        machine = model.add_machine()
        job = model.add_job(weight=idx + 1, due_date=0)
        task = model.add_task(job=job)
        model.add_mode(task, machine, duration=2)

    model.set_objective(weight_max_tardiness=2)

    result = model.solve(solver=solver)

    # Both jobs are tardy by 2 time units, but job 1 has weight 2 and job 2
    # has weight 1. So the maximum tardiness is 2 * 2 = 4. Multiplied with the
    # ``weight_max_tardiness`` of 2, the objective value is 8.
    assert_equal(result.objective, 8)
    assert_equal(result.best.tasks[0].end, 2)
    assert_equal(result.best.tasks[1].end, 2)


def test_max_lateness(solver: str):
    """
    Tests that the maximum lateness objective function is correctly optimized.
    Specifically, we also check that lateness can be negative.
    """
    model = Model()

    for idx in range(2):
        machine = model.add_machine()
        job = model.add_job(weight=idx + 1, due_date=4)
        task = model.add_task(job=job)
        model.add_mode(task, machine, duration=2)

    model.set_objective(weight_max_lateness=2)

    result = model.solve(solver=solver)

    # Both jobs are "late" by -2 time units, but job 1 has weight 2 and job 2
    # has weight 1. So the maximum lateness is -2 * 1 = -2. Multiplied with the
    # ``weight_max_lateness`` of 2, the objective value is -4.
    assert_equal(result.objective, -4)
    assert_equal(result.best.tasks[0].end, 2)
    assert_equal(result.best.tasks[1].end, 2)


def test_total_setup_time(solver: str):
    """
    Tests that the total setup time objective function is correctly optimized.
    """
    model = Model()

    machine = model.add_machine()
    tasks = [model.add_task() for _ in range(3)]

    for task in tasks:
        model.add_mode(task, machine, duration=1)

    setups = [
        [100, 1, 100],
        [100, 100, 3],
        [100, 100, 100],
    ]
    for idx1, task1 in enumerate(tasks):
        for idx2, task2 in enumerate(tasks):
            model.add_setup_time(machine, task1, task2, setups[idx1][idx2])

    model.set_objective(weight_total_setup_time=2)
    result = model.solve(solver=solver)

    # Tasks 0, 1 and 2 are scheduled consecutively on a single machine with
    # setup times 1 and 3, respectively. Combined with an objective weight of
    # two, the objective value is 2 * (1 + 3) = 8.
    assert_equal(result.objective, 8)
    assert_equal(result.status.value, "Optimal")


def test_combined_objective(solver: str):
    """
    Tests that a combined objective function of makespan and tardy jobs is
    correctly optimized.
    """
    model = Model()

    machine = model.add_machine()
    durations = [2, 4]

    for idx in range(2):
        job = model.add_job(due_date=0)
        task = model.add_task(job=job)
        model.add_mode(task, machine, durations[idx])

    model.set_objective(weight_makespan=10, weight_tardy_jobs=2)
    result = model.solve(solver=solver)

    # Optimal solution has a makespan of 6 and both jobs are tardy.
    # The objective value is 10 * 6 + 2 * 2 = 64.
    assert_equal(result.objective, 64)
    assert_equal(result.status.value, "Optimal")<|MERGE_RESOLUTION|>--- conflicted
+++ resolved
@@ -1210,36 +1210,6 @@
     assert_equal(result.status.value, "Optimal")
 
 
-<<<<<<< HEAD
-def test_mode_dependencies(solver: str):
-    model = Model()
-
-    machines = [model.add_machine() for _ in range(4)]
-    task1 = model.add_task()
-    task2 = model.add_task()
-
-    mode1 = model.add_mode(task=task1, resources=machines[0], duration=5)
-    model.add_mode(task=task2, resources=machines[1], duration=2)
-    mode3 = model.add_mode(task=task2, resources=machines[2], duration=10)
-    mode4 = model.add_mode(task=task2, resources=machines[3], duration=10)
-    model.add_end_before_start(task1, task2)
-
-    # First we solve the model without the mode dependency constraint, we
-    # expect to get an optimal solution with a makespan of 7.
-    result = model.solve(solver=solver)
-    assert_equal(result.objective, 7)
-
-    # Now we add the mode dependency, and we see that enforce that if mode1
-    # gets selected for task 1 (only option in this test case) then we need
-    # to enforce that mode3 or mode 4 gets selected for task 2. Since these
-    # modes have both duration 10 instead of 2, the makespan now equals 15.
-    model.add_mode_dependency(mode1, [mode3, mode4])
-    result = model.solve()
-    assert_equal(result.objective, 15)
-
-
-=======
->>>>>>> 3c8a7ce0
 def test_empty_objective(solver: str):
     """
     Tests that the empty objective is correctly optimized.
