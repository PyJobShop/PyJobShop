--- conflicted
+++ resolved
@@ -16,7 +16,6 @@
     ModeDependency,
     NonRenewable,
     Objective,
-    Permutation,
     ProblemData,
     Renewable,
     SetupTime,
@@ -498,54 +497,6 @@
 
 
 @pytest.mark.parametrize(
-<<<<<<< HEAD
-    "resource", [Renewable(capacity=1), NonRenewable(capacity=1)]
-)
-def test_problem_data_raises_capacitated_resources_and_permutation(resource):
-    """
-    Tests that the ProblemData class raises an error when capacitated resources
-    are used with permutation constraints.
-    """
-    with assert_raises(ValueError):
-        ProblemData(
-            [Job()],
-            [Machine(), resource],
-            [Task(), Task()],
-            [Mode(0, [0], 0), Mode(1, [0], 0)],
-            Constraints(permutation=[Permutation(0, 1)]),
-        )
-
-
-def test_problem_data_raises_permutation_requires_same_set_of_tasks():
-    """
-    Tests that ProblemData raises an error if a permutation constraint is
-    imposed between two machines, but both machines don't process the same
-    set of tasks.
-    """
-    # machine1 and machine 2 process different sets of tasks. This is not
-    # allowed because it's unclear how to enforce a permutation constraint.
-    tasks = [Task(), Task(), Task()]
-    machines = [Machine(), Machine()]
-    modes = [Mode(0, [0], 1), Mode(1, [0], 1)]
-    modes += [Mode(0, [1], 1), Mode(1, [1], 1), Mode(2, [1], 1)]
-    constraints = Constraints(permutation=[Permutation(0, 1)])
-
-    with assert_raises(ValueError):
-        ProblemData([], machines, tasks, modes, constraints)
-
-    # If the tasks are the same between machines, then it's OK.
-    tasks = [Task(), Task()]
-    machines = [Machine(), Machine()]
-    modes = [
-        Mode(task_idx, [mach_idx], 1)
-        for task_idx in range(len(tasks))
-        for mach_idx in range(len(machines))
-    ]
-    ProblemData([], machines, tasks, modes, constraints)
-
-
-def test_problem_data_raises_negative_setup_times():
-=======
     "name, cls, idcs_list",
     [
         ("start_before_start", StartBeforeStart, [(2, 0), (0, 2)]),
@@ -568,7 +519,6 @@
     ],
 )
 def test_problem_data_raises_invalid_indices(name, cls, idcs_list):
->>>>>>> c87d7e41
     """
     Tests that the ProblemData class raises an error when the indices of
     constraints are invalid.
@@ -1400,39 +1350,6 @@
     assert_equal(result.status.value, "Optimal")
 
 
-<<<<<<< HEAD
-def test_permutation_constraint(solver: str):
-    """
-    Tests whether the permutation constraint works correctly.
-    """
-    model = Model()
-
-    # TODO validate permutation, no intersection between tasks,
-    # pass a sequence of tasks
-    machine1, machine2 = [model.add_machine() for _ in range(2)]
-    task1, task2 = [model.add_task() for _ in range(2)]
-    task3, task4 = [model.add_task() for _ in range(2)]
-    tasks1 = [task1, task2]
-    tasks2 = [task3, task4]
-    # [
-    #     model.add_mode(task, machine, 1)
-    #     for machine in [machine1, machine2]
-    #     for task in [task1, task2]
-    # ]
-    model.add_permutation(machine1, machine2, tasks1, tasks2)
-    model.add_setup_time(machine1, task2, task1, 10)
-    model.add_setup_time(machine2, task1, task2, 50)
-
-    # In a non-permutation setting, it would be best to schedule task1 before
-    # task2 on machine1, and task2 before task1 on machine2. That results in
-    # a makespan of 2. However, because of the permutation constraint, both
-    # tasks must be scheduled in the same order on both machines, so scheduling
-    # task1 before task2 on both machines is optimal, incurring setup times and
-    # resulting in a makespan of 12.
-    result = model.solve()
-    assert_equal(result.objective, 12)
-    assert_equal(result.status.value, "Optimal")
-=======
 def test_setup_time_bug(solver: str):
     """
     Tests that a bug identified in #307 is correctly fixed. This bug caused
@@ -1505,7 +1422,6 @@
 
     assert_equal(result.status.value, "Optimal")
     assert_equal(result.objective, 0)
->>>>>>> c87d7e41
 
 
 def test_makespan_objective(solver: str):
